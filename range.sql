/* ------------------------------------------------------------------------
 *
 * range.sql
 *      RANGE partitioning functions
 *
 * Copyright (c) 2015-2016, Postgres Professional
 *
 * ------------------------------------------------------------------------
 */

CREATE OR REPLACE FUNCTION @extschema@.get_sequence_name(
	plain_schema	TEXT,
	plain_relname	TEXT)
RETURNS TEXT AS
$$
BEGIN
	RETURN format('%s.%s',
				  quote_ident(plain_schema),
				  quote_ident(format('%s_seq', plain_relname)));
END
$$
LANGUAGE plpgsql;

CREATE OR REPLACE FUNCTION @extschema@.create_or_replace_sequence(
	plain_schema	TEXT,
	plain_relname	TEXT,
	OUT seq_name	TEXT)
AS $$
BEGIN
	seq_name := @extschema@.get_sequence_name(plain_schema, plain_relname);
	EXECUTE format('DROP SEQUENCE IF EXISTS %s', seq_name);
	EXECUTE format('CREATE SEQUENCE %s START 1', seq_name);
END
$$
LANGUAGE plpgsql;

/*
 * Check RANGE partition boundaries.
 */
CREATE OR REPLACE FUNCTION @extschema@.check_boundaries(
	parent_relid	REGCLASS,
	p_attribute		TEXT,
	p_start_value	ANYELEMENT,
	p_end_value		ANYELEMENT)
RETURNS VOID AS
$$
DECLARE
	v_min		p_start_value%TYPE;
	v_max		p_start_value%TYPE;
	v_count		BIGINT;

BEGIN
	/* Get min and max values */
	EXECUTE format('SELECT count(*), min(%1$s), max(%1$s)
					FROM %2$s WHERE NOT %1$s IS NULL',
				   p_attribute, parent_relid::TEXT)
	INTO v_count, v_min, v_max;

	/* Check if column has NULL values */
	IF v_count > 0 AND (v_min IS NULL OR v_max IS NULL) THEN
		RAISE EXCEPTION '''%'' column contains NULL values', p_attribute;
	END IF;

	/* Check lower boundary */
	IF p_start_value > v_min THEN
		RAISE EXCEPTION 'Start value is less than minimum value of ''%''',
				p_attribute;
	END IF;

	/* Check upper boundary */
	IF p_end_value <= v_max THEN
		RAISE EXCEPTION 'Not enough partitions to fit all values of ''%''',
				p_attribute;
	END IF;
END
$$ LANGUAGE plpgsql;

/*
 * Creates RANGE partitions for specified relation based on datetime attribute
 */
CREATE OR REPLACE FUNCTION @extschema@.create_range_partitions(
	parent_relid	REGCLASS,
	p_attribute		TEXT,
	p_start_value	ANYELEMENT,
	p_interval		INTERVAL,
	p_count			INTEGER DEFAULT NULL,
	partition_data  BOOLEAN DEFAULT TRUE)
RETURNS INTEGER AS
$$
DECLARE
	v_rows_count		INTEGER;
	v_max				p_start_value%TYPE;
	v_cur_value			p_start_value%TYPE := p_start_value;
	p_end_value			p_start_value%TYPE;
	i					INTEGER;

BEGIN
	IF partition_data = true THEN
		/* Acquire data modification lock */
		PERFORM @extschema@.prevent_relation_modification(parent_relid);
	ELSE
		/* Acquire lock on parent */
		PERFORM @extschema@.lock_partitioned_relation(parent_relid);
	END IF;

	PERFORM @extschema@.validate_relname(parent_relid);
	p_attribute := lower(p_attribute);
	PERFORM @extschema@.common_relation_checks(parent_relid, p_attribute);

	IF p_count < 0 THEN
		RAISE EXCEPTION 'Partitions count must not be less than zero';
	END IF;

	/* Try to determine partitions count if not set */
	IF p_count IS NULL THEN
		EXECUTE format('SELECT count(*), max(%s) FROM %s', p_attribute, parent_relid)
		INTO v_rows_count, v_max;

		IF v_rows_count = 0 THEN
			RAISE EXCEPTION 'Cannot determine partitions count for empty table';
		END IF;

		p_count := 0;
		WHILE v_cur_value <= v_max
		LOOP
			v_cur_value := v_cur_value + p_interval;
			p_count := p_count + 1;
		END LOOP;
	END IF;

	/*
	 * In case when user doesn't want to automatically create partitions
	 * and specifies partition count as 0 then do not check boundaries
	 */
	IF p_count != 0 THEN
		/* compute right bound of partitioning through additions */
		p_end_value := p_start_value;
		FOR i IN 1..p_count
		LOOP
			p_end_value := p_end_value + p_interval;
		END LOOP;

		/* Check boundaries */
		EXECUTE format('SELECT @extschema@.check_boundaries(''%s'', ''%s'', ''%s'', ''%s''::%s)',
					   parent_relid,
					   p_attribute,
					   p_start_value,
<<<<<<< HEAD
					   p_start_value + p_interval * p_count,
					   @extschema@.get_base_type(pg_typeof(p_start_value))::TEXT);
=======
					   p_end_value,
					   pg_typeof(p_start_value));
>>>>>>> e999b863
	END IF;

	/* Create sequence for child partitions names */
	PERFORM @extschema@.create_or_replace_sequence(schema, relname)
	FROM @extschema@.get_plain_schema_and_relname(parent_relid);

	/* Insert new entry to pathman config */
	INSERT INTO @extschema@.pathman_config (partrel, attname, parttype, range_interval)
	VALUES (parent_relid, p_attribute, 2, p_interval::TEXT);

	/* Create first partition */
	FOR i IN 1..p_count
	LOOP
		EXECUTE
			format('SELECT @extschema@.create_single_range_partition($1, $2, $3::%s, tablespace:=$4)',
				   @extschema@.get_base_type(pg_typeof(p_start_value))::TEXT)
		USING
			parent_relid,
			p_start_value,
			p_start_value + p_interval,
			@extschema@.get_rel_tablespace_name(parent_relid);

		p_start_value := p_start_value + p_interval;
	END LOOP;

	/* Notify backend about changes */
	PERFORM @extschema@.on_create_partitions(parent_relid);

	/* Relocate data if asked to */
	IF partition_data = true THEN
		PERFORM @extschema@.set_enable_parent(parent_relid, false);
		PERFORM @extschema@.partition_data(parent_relid);
	ELSE
		PERFORM @extschema@.set_enable_parent(parent_relid, true);
	END IF;

	RETURN p_count;
END
$$ LANGUAGE plpgsql;

/*
 * Creates RANGE partitions for specified relation based on numerical attribute
 */
CREATE OR REPLACE FUNCTION @extschema@.create_range_partitions(
	parent_relid	REGCLASS,
	p_attribute		TEXT,
	p_start_value	ANYELEMENT,
	p_interval		ANYELEMENT,
	p_count			INTEGER DEFAULT NULL,
	partition_data  BOOLEAN DEFAULT TRUE)
RETURNS INTEGER AS
$$
DECLARE
	v_rows_count		INTEGER;
	v_max				p_start_value%TYPE;
	v_cur_value			p_start_value%TYPE := p_start_value;
	p_end_value			p_start_value%TYPE;
	i					INTEGER;

BEGIN
	IF partition_data = true THEN
		/* Acquire data modification lock */
		PERFORM @extschema@.prevent_relation_modification(parent_relid);
	ELSE
		/* Acquire lock on parent */
		PERFORM @extschema@.lock_partitioned_relation(parent_relid);
	END IF;

	PERFORM @extschema@.validate_relname(parent_relid);
	p_attribute := lower(p_attribute);
	PERFORM @extschema@.common_relation_checks(parent_relid, p_attribute);

	IF p_count < 0 THEN
		RAISE EXCEPTION 'Partitions count must not be less than zero';
	END IF;

	/* Try to determine partitions count if not set */
	IF p_count IS NULL THEN
		EXECUTE format('SELECT count(*), max(%s) FROM %s', p_attribute, parent_relid)
		INTO v_rows_count, v_max;

		IF v_rows_count = 0 THEN
			RAISE EXCEPTION 'Cannot determine partitions count for empty table';
		END IF;

		IF v_max IS NULL THEN
			RAISE EXCEPTION '''%'' column has NULL values', p_attribute;
		END IF;

		p_count := 0;
		WHILE v_cur_value <= v_max
		LOOP
			v_cur_value := v_cur_value + p_interval;
			p_count := p_count + 1;
		END LOOP;
	END IF;

	/*
	 * In case when user doesn't want to automatically create partitions
	 * and specifies partition count as 0 then do not check boundaries
	 */
	IF p_count != 0 THEN
		/* compute right bound of partitioning through additions */
		p_end_value := p_start_value;
		FOR i IN 1..p_count
		LOOP
			p_end_value := p_end_value + p_interval;
		END LOOP;

		/* check boundaries */
		PERFORM @extschema@.check_boundaries(parent_relid,
											 p_attribute,
											 p_start_value,
											 p_end_value);
	END IF;

	/* Create sequence for child partitions names */
	PERFORM @extschema@.create_or_replace_sequence(schema, relname)
	FROM @extschema@.get_plain_schema_and_relname(parent_relid);

	/* Insert new entry to pathman config */
	INSERT INTO @extschema@.pathman_config (partrel, attname, parttype, range_interval)
	VALUES (parent_relid, p_attribute, 2, p_interval::TEXT);

	/* create first partition */
	FOR i IN 1..p_count
	LOOP
		PERFORM @extschema@.create_single_range_partition(
			parent_relid,
			p_start_value,
			p_start_value + p_interval,
			tablespace := @extschema@.get_rel_tablespace_name(parent_relid));

		p_start_value := p_start_value + p_interval;
	END LOOP;

	/* Notify backend about changes */
	PERFORM @extschema@.on_create_partitions(parent_relid);

	/* Relocate data if asked to */
	IF partition_data = true THEN
		PERFORM @extschema@.set_enable_parent(parent_relid, false);
		PERFORM @extschema@.partition_data(parent_relid);
	ELSE
		PERFORM @extschema@.set_enable_parent(parent_relid, true);
	END IF;

	RETURN p_count;
END
$$ LANGUAGE plpgsql;

/*
 * Creates RANGE partitions for specified range
 */
CREATE OR REPLACE FUNCTION @extschema@.create_partitions_from_range(
	parent_relid	REGCLASS,
	p_attribute		TEXT,
	p_start_value	ANYELEMENT,
	p_end_value		ANYELEMENT,
	p_interval		ANYELEMENT,
	partition_data  BOOLEAN DEFAULT TRUE)
RETURNS INTEGER AS
$$
DECLARE
	part_count		INTEGER := 0;

BEGIN
	IF partition_data = true THEN
		/* Acquire data modification lock */
		PERFORM @extschema@.prevent_relation_modification(parent_relid);
	ELSE
		/* Acquire lock on parent */
		PERFORM @extschema@.lock_partitioned_relation(parent_relid);
	END IF;

	PERFORM @extschema@.validate_relname(parent_relid);
	p_attribute := lower(p_attribute);
	PERFORM @extschema@.common_relation_checks(parent_relid, p_attribute);

	IF p_interval <= 0 THEN
		RAISE EXCEPTION 'Interval must be positive';
	END IF;

	/* Check boundaries */
	PERFORM @extschema@.check_boundaries(parent_relid,
										 p_attribute,
										 p_start_value,
										 p_end_value);

	/* Create sequence for child partitions names */
	PERFORM @extschema@.create_or_replace_sequence(schema, relname)
	FROM @extschema@.get_plain_schema_and_relname(parent_relid);

	/* Insert new entry to pathman config */
	INSERT INTO @extschema@.pathman_config (partrel, attname, parttype, range_interval)
	VALUES (parent_relid, p_attribute, 2, p_interval::TEXT);

	WHILE p_start_value <= p_end_value
	LOOP
		PERFORM @extschema@.create_single_range_partition(
			parent_relid,
			p_start_value,
			p_start_value + p_interval,
			tablespace := @extschema@.get_rel_tablespace_name(parent_relid));

		p_start_value := p_start_value + p_interval;
		part_count := part_count + 1;
	END LOOP;

	/* Notify backend about changes */
	PERFORM @extschema@.on_create_partitions(parent_relid);

	/* Relocate data if asked to */
	IF partition_data = true THEN
		PERFORM @extschema@.set_enable_parent(parent_relid, false);
		PERFORM @extschema@.partition_data(parent_relid);
	ELSE
		PERFORM @extschema@.set_enable_parent(parent_relid, true);
	END IF;

	RETURN part_count; /* number of created partitions */
END
$$ LANGUAGE plpgsql;

/*
 * Creates RANGE partitions for specified range based on datetime attribute
 */
CREATE OR REPLACE FUNCTION @extschema@.create_partitions_from_range(
	parent_relid	REGCLASS,
	p_attribute		TEXT,
	p_start_value	ANYELEMENT,
	p_end_value		ANYELEMENT,
	p_interval		INTERVAL,
	partition_data  BOOLEAN DEFAULT TRUE)
RETURNS INTEGER AS
$$
DECLARE
	part_count		INTEGER := 0;

BEGIN
	IF partition_data = true THEN
		/* Acquire data modification lock */
		PERFORM @extschema@.prevent_relation_modification(parent_relid);
	ELSE
		/* Acquire lock on parent */
		PERFORM @extschema@.lock_partitioned_relation(parent_relid);
	END IF;

	PERFORM @extschema@.validate_relname(parent_relid);
	p_attribute := lower(p_attribute);
	PERFORM @extschema@.common_relation_checks(parent_relid, p_attribute);

	/* Check boundaries */
	PERFORM @extschema@.check_boundaries(parent_relid,
										 p_attribute,
										 p_start_value,
										 p_end_value);

	/* Create sequence for child partitions names */
	PERFORM @extschema@.create_or_replace_sequence(schema, relname)
	FROM @extschema@.get_plain_schema_and_relname(parent_relid);

	/* Insert new entry to pathman config */
	INSERT INTO @extschema@.pathman_config (partrel, attname, parttype, range_interval)
	VALUES (parent_relid, p_attribute, 2, p_interval::TEXT);

	WHILE p_start_value <= p_end_value
	LOOP
		EXECUTE
			format('SELECT @extschema@.create_single_range_partition($1, $2, $3::%s, tablespace:=$4);',
				   @extschema@.get_base_type(pg_typeof(p_start_value))::TEXT)
		USING
			parent_relid,
			p_start_value,
			p_start_value + p_interval,
			@extschema@.get_rel_tablespace_name(parent_relid);

		p_start_value := p_start_value + p_interval;
		part_count := part_count + 1;
	END LOOP;

	/* Notify backend about changes */
	PERFORM @extschema@.on_create_partitions(parent_relid);

	/* Relocate data if asked to */
	IF partition_data = true THEN
		PERFORM @extschema@.set_enable_parent(parent_relid, false);
		PERFORM @extschema@.partition_data(parent_relid);
	ELSE
		PERFORM @extschema@.set_enable_parent(parent_relid, true);
	END IF;

	RETURN part_count; /* number of created partitions */
END
$$ LANGUAGE plpgsql;

/*
 * Creates new RANGE partition. Returns partition name.
 * NOTE: This function SHOULD NOT take xact_handling lock (BGWs in 9.5).
 */
CREATE OR REPLACE FUNCTION @extschema@.create_single_range_partition(
	parent_relid	REGCLASS,
	p_start_value	ANYELEMENT,
	p_end_value		ANYELEMENT,
	partition_name	TEXT DEFAULT NULL,
	tablespace		TEXT DEFAULT NULL)
RETURNS TEXT AS
$$
DECLARE
	v_part_num				INT;
	v_child_relname			TEXT;
	v_plain_child_relname	TEXT;
	v_attname				TEXT;
	v_plain_schema			TEXT;
	v_plain_relname			TEXT;
	v_child_relname_exists	BOOL;
	v_seq_name				TEXT;
	v_init_callback			REGPROCEDURE;

BEGIN
	v_attname := attname FROM @extschema@.pathman_config
				 WHERE partrel = parent_relid;

	IF v_attname IS NULL THEN
		RAISE EXCEPTION 'Table "%" is not partitioned', parent_relid::TEXT;
	END IF;

	SELECT * INTO v_plain_schema, v_plain_relname
	FROM @extschema@.get_plain_schema_and_relname(parent_relid);

	v_seq_name := @extschema@.get_sequence_name(v_plain_schema, v_plain_relname);

	IF partition_name IS NULL THEN
		/* Get next value from sequence */
		LOOP
			v_part_num := nextval(v_seq_name);
			v_plain_child_relname := format('%s_%s', v_plain_relname, v_part_num);
			v_child_relname := format('%s.%s',
									  quote_ident(v_plain_schema),
									  quote_ident(v_plain_child_relname));

			v_child_relname_exists := count(*) > 0
									  FROM pg_class
									  WHERE relname = v_plain_child_relname AND
											relnamespace = v_plain_schema::regnamespace
									  LIMIT 1;

			EXIT WHEN v_child_relname_exists = false;
		END LOOP;
	ELSE
		v_child_relname := partition_name;
	END IF;

	IF tablespace IS NULL THEN
		tablespace := @extschema@.get_rel_tablespace_name(parent_relid);
	END IF;

	EXECUTE format('CREATE TABLE %1$s (LIKE %2$s INCLUDING ALL)
					INHERITS (%2$s) TABLESPACE %3$s',
				   v_child_relname,
				   parent_relid::TEXT,
				   tablespace);

	EXECUTE format('ALTER TABLE %s ADD CONSTRAINT %s CHECK (%s)',
				   v_child_relname,
				   @extschema@.build_check_constraint_name(v_child_relname::REGCLASS,
														   v_attname),
				   @extschema@.build_range_condition(v_attname,
													 p_start_value,
													 p_end_value));

	PERFORM @extschema@.copy_foreign_keys(parent_relid, v_child_relname::REGCLASS);

	/* Fetch init_callback from 'params' table */
	WITH stub_callback(stub) as (values (0))
	SELECT coalesce(init_callback, 0::REGPROCEDURE)
	FROM stub_callback
	LEFT JOIN @extschema@.pathman_config_params AS params
	ON params.partrel = parent_relid
	INTO v_init_callback;

	PERFORM @extschema@.invoke_on_partition_created_callback(parent_relid,
															 v_child_relname::REGCLASS,
															 v_init_callback,
															 p_start_value,
															 p_end_value);

	RETURN v_child_relname;
END
$$ LANGUAGE plpgsql
SET client_min_messages = WARNING;

/*
 * Split RANGE partition
 */
CREATE OR REPLACE FUNCTION @extschema@.split_range_partition(
	p_partition		REGCLASS,
	p_value			ANYELEMENT,
	partition_name	TEXT DEFAULT NULL,
	OUT p_range		ANYARRAY)
RETURNS ANYARRAY AS
$$
DECLARE
	v_parent_relid		REGCLASS;
	v_attname			TEXT;
	v_cond				TEXT;
	v_new_partition		TEXT;
	v_part_type			INTEGER;
	v_part_relname		TEXT;
	v_check_name		TEXT;

BEGIN
	v_part_relname := @extschema@.validate_relname(p_partition);
	v_parent_relid = @extschema@.get_parent_of_partition(p_partition);

	/* Acquire lock on parent */
	PERFORM @extschema@.lock_partitioned_relation(v_parent_relid);

	/* Acquire data modification lock (prevent further modifications) */
	PERFORM @extschema@.prevent_relation_modification(p_partition);

	SELECT attname, parttype
	FROM @extschema@.pathman_config
	WHERE partrel = v_parent_relid
	INTO v_attname, v_part_type;

	IF v_attname IS NULL THEN
		RAISE EXCEPTION 'Table "%" is not partitioned', v_parent_relid::TEXT;
	END IF;

	/* Check if this is a RANGE partition */
	IF v_part_type != 2 THEN
		RAISE EXCEPTION 'Specified partition isn''t RANGE partition';
	END IF;

	/* Get partition values range */
	p_range := @extschema@.get_range_by_part_oid(v_parent_relid, p_partition, 0);
	IF p_range IS NULL THEN
		RAISE EXCEPTION 'Could not find specified partition';
	END IF;

	/* Check if value fit into the range */
	IF p_range[1] > p_value OR p_range[2] <= p_value
	THEN
		RAISE EXCEPTION 'Specified value does not fit into the range [%, %)',
			p_range[1], p_range[2];
	END IF;

	/* Create new partition */
	v_new_partition := @extschema@.create_single_range_partition(v_parent_relid,
																 p_value,
																 p_range[2],
																 partition_name);

	/* Copy data */
	v_cond := @extschema@.build_range_condition(v_attname, p_value, p_range[2]);
	EXECUTE format('WITH part_data AS (DELETE FROM %s WHERE %s RETURNING *)
					INSERT INTO %s SELECT * FROM part_data',
				   p_partition::TEXT,
				   v_cond,
				   v_new_partition);

	/* Alter original partition */
	v_cond := @extschema@.build_range_condition(v_attname, p_range[1], p_value);
	v_check_name := @extschema@.build_check_constraint_name(p_partition, v_attname);

	EXECUTE format('ALTER TABLE %s DROP CONSTRAINT %s',
				   p_partition::TEXT,
				   v_check_name);

	EXECUTE format('ALTER TABLE %s ADD CONSTRAINT %s CHECK (%s)',
				   p_partition::TEXT,
				   v_check_name,
				   v_cond);

	/* Tell backend to reload configuration */
	PERFORM @extschema@.on_update_partitions(v_parent_relid);
END
$$
LANGUAGE plpgsql;


/*
 * Merge RANGE partitions
 */
CREATE OR REPLACE FUNCTION @extschema@.merge_range_partitions(
	partition1	REGCLASS,
	partition2	REGCLASS)
RETURNS VOID AS
$$
DECLARE
	v_parent_relid1		REGCLASS;
	v_parent_relid2		REGCLASS;
	v_attname			TEXT;
	v_part_type			INTEGER;
	v_atttype			REGTYPE;

BEGIN
	IF partition1 = partition2 THEN
		RAISE EXCEPTION 'Cannot merge partition with itself';
	END IF;

	v_parent_relid1 := @extschema@.get_parent_of_partition(partition1);
	v_parent_relid2 := @extschema@.get_parent_of_partition(partition2);

	/* Acquire data modification locks (prevent further modifications) */
	PERFORM @extschema@.prevent_relation_modification(partition1);
	PERFORM @extschema@.prevent_relation_modification(partition2);

	IF v_parent_relid1 != v_parent_relid2 THEN
		RAISE EXCEPTION 'Cannot merge partitions with different parents';
	END IF;

	/* Acquire lock on parent */
	PERFORM @extschema@.lock_partitioned_relation(v_parent_relid1);

	SELECT attname, parttype
	FROM @extschema@.pathman_config
	WHERE partrel = v_parent_relid1
	INTO v_attname, v_part_type;

	IF v_attname IS NULL THEN
		RAISE EXCEPTION 'Table "%" is not partitioned', v_parent_relid1::TEXT;
	END IF;

	/* Check if this is a RANGE partition */
	IF v_part_type != 2 THEN
		RAISE EXCEPTION 'Specified partitions aren''t RANGE partitions';
	END IF;

	v_atttype := @extschema@.get_attribute_type(partition1, v_attname);

	EXECUTE format('SELECT @extschema@.merge_range_partitions_internal($1, $2, $3, NULL::%s)',
				   @extschema@.get_base_type(v_atttype)::TEXT)
	USING v_parent_relid1, partition1, partition2;

	/* Tell backend to reload configuration */
	PERFORM @extschema@.on_update_partitions(v_parent_relid1);
END
$$
LANGUAGE plpgsql;


/*
 * Merge two partitions. All data will be copied to the first one. Second
 * partition will be destroyed.
 *
 * NOTE: dummy field is used to pass the element type to the function
 * (it is necessary because of pseudo-types used in function).
 */
CREATE OR REPLACE FUNCTION @extschema@.merge_range_partitions_internal(
	parent_relid	REGCLASS,
	partition1		REGCLASS,
	partition2		REGCLASS,
	dummy			ANYELEMENT,
	OUT p_range		ANYARRAY)
RETURNS ANYARRAY AS
$$
DECLARE
	v_attname		TEXT;
	v_check_name	TEXT;

BEGIN
	SELECT attname FROM @extschema@.pathman_config
	WHERE partrel = parent_relid
	INTO v_attname;

	IF v_attname IS NULL THEN
		RAISE EXCEPTION 'Table "%" is not partitioned', parent_relid::TEXT;
	END IF;

	/*
	 * Get ranges
	 * first and second elements of array are MIN and MAX of partition1
	 * third and forth elements are MIN and MAX of partition2
	 */
	p_range := @extschema@.get_range_by_part_oid(parent_relid, partition1, 0) ||
			   @extschema@.get_range_by_part_oid(parent_relid, partition2, 0);

	/* Check if ranges are adjacent */
	IF p_range[1] != p_range[4] AND p_range[2] != p_range[3] THEN
		RAISE EXCEPTION 'Merge failed. Partitions must be adjacent';
	END IF;

	/* Drop constraint on first partition... */
	v_check_name := @extschema@.build_check_constraint_name(partition1, v_attname);
	EXECUTE format('ALTER TABLE %s DROP CONSTRAINT %s',
				   partition1::TEXT,
				   v_check_name);

	/* and create a new one */
	EXECUTE format('ALTER TABLE %s ADD CONSTRAINT %s CHECK (%s)',
				   partition1::TEXT,
				   v_check_name,
				   @extschema@.build_range_condition(v_attname,
													 least(p_range[1], p_range[3]),
													 greatest(p_range[2], p_range[4])));

	/* Copy data from second partition to the first one */
	EXECUTE format('WITH part_data AS (DELETE FROM %s RETURNING *)
					INSERT INTO %s SELECT * FROM part_data',
				   partition2::TEXT,
				   partition1::TEXT);

	/* Remove second partition */
	EXECUTE format('DROP TABLE %s', partition2::TEXT);
END
$$ LANGUAGE plpgsql;


/*
 * Append new partition.
 */
CREATE OR REPLACE FUNCTION @extschema@.append_range_partition(
	parent_relid	REGCLASS,
	partition_name	TEXT DEFAULT NULL,
	tablespace		TEXT DEFAULT NULL)
RETURNS TEXT AS
$$
DECLARE
	v_attname		TEXT;
	v_atttype		REGTYPE;
	v_part_name		TEXT;
	v_interval		TEXT;

BEGIN
	/* Acquire lock on parent */
	PERFORM @extschema@.lock_partitioned_relation(parent_relid);

	SELECT attname, range_interval
	FROM @extschema@.pathman_config
	WHERE partrel = parent_relid
	INTO v_attname, v_interval;

	IF v_attname IS NULL THEN
		RAISE EXCEPTION 'Table "%" is not partitioned', parent_relid::TEXT;
	END IF;

	v_atttype := @extschema@.get_attribute_type(parent_relid, v_attname);

	EXECUTE
		format('SELECT @extschema@.append_partition_internal($1, $2, $3, ARRAY[]::%s[], $4, $5)',
			   @extschema@.get_base_type(v_atttype)::TEXT)
	USING
		parent_relid,
		v_atttype,
		v_interval,
		partition_name,
		tablespace
	INTO
		v_part_name;

	/* Invalidate cache */
	PERFORM @extschema@.on_update_partitions(parent_relid);
	RETURN v_part_name;
END
$$
LANGUAGE plpgsql;

/*
 * Spawn logic for append_partition(). We have to
 * separate this in order to pass the 'p_range'.
 *
 * NOTE: we don't take a xact_handling lock here.
 */
CREATE OR REPLACE FUNCTION @extschema@.append_partition_internal(
	parent_relid	REGCLASS,
	p_atttype		REGTYPE,
	p_interval		TEXT,
	p_range			ANYARRAY DEFAULT NULL,
	partition_name	TEXT DEFAULT NULL,
	tablespace		TEXT DEFAULT NULL)
RETURNS TEXT AS
$$
DECLARE
	v_part_name		TEXT;

BEGIN
	IF @extschema@.partitions_count(parent_relid) = 0 THEN
		RAISE EXCEPTION 'Cannot append to empty partitions set';
	END IF;

	p_range := @extschema@.get_range_by_idx(parent_relid, -1, 0);

	IF @extschema@.is_date_type(p_atttype) THEN
		v_part_name := @extschema@.create_single_range_partition(
			parent_relid,
			p_range[2],
			p_range[2] + p_interval::interval,
			partition_name,
			tablespace);
	ELSE
		EXECUTE
			format('SELECT @extschema@.create_single_range_partition($1, $2, $2 + $3::%s, $4, $5)',
				   @extschema@.get_base_type(p_atttype)::TEXT)
		USING
			parent_relid,
			p_range[2],
			p_interval,
			partition_name,
			tablespace
		INTO
			v_part_name;
	END IF;

	RETURN v_part_name;
END
$$
LANGUAGE plpgsql;


/*
 * Prepend new partition.
 */
CREATE OR REPLACE FUNCTION @extschema@.prepend_range_partition(
	parent_relid	REGCLASS,
	partition_name	TEXT DEFAULT NULL,
	tablespace		TEXT DEFAULT NULL)
RETURNS TEXT AS
$$
DECLARE
	v_attname		TEXT;
	v_atttype		REGTYPE;
	v_part_name		TEXT;
	v_interval		TEXT;

BEGIN
	SELECT attname, range_interval
	FROM @extschema@.pathman_config
	WHERE partrel = parent_relid
	INTO v_attname, v_interval;

	IF v_attname IS NULL THEN
		RAISE EXCEPTION 'Table "%" is not partitioned', parent_relid::TEXT;
	END IF;

	v_atttype := @extschema@.get_attribute_type(parent_relid, v_attname);

	EXECUTE
		format('SELECT @extschema@.prepend_partition_internal($1, $2, $3, ARRAY[]::%s[], $4, $5)',
			   @extschema@.get_base_type(v_atttype)::TEXT)
	USING
		parent_relid,
		v_atttype,
		v_interval,
		partition_name,
		tablespace
	INTO
		v_part_name;

	/* Invalidate cache */
	PERFORM @extschema@.on_update_partitions(parent_relid);
	RETURN v_part_name;
END
$$
LANGUAGE plpgsql;

/*
 * Spawn logic for prepend_partition(). We have to
 * separate this in order to pass the 'p_range'.
 *
 * NOTE: we don't take a xact_handling lock here.
 */
CREATE OR REPLACE FUNCTION @extschema@.prepend_partition_internal(
	parent_relid	REGCLASS,
	p_atttype		REGTYPE,
	p_interval		TEXT,
	p_range			ANYARRAY DEFAULT NULL,
	partition_name	TEXT DEFAULT NULL,
	tablespace		TEXT DEFAULT NULL)
RETURNS TEXT AS
$$
DECLARE
	v_part_name		TEXT;

BEGIN
	IF @extschema@.partitions_count(parent_relid) = 0 THEN
		RAISE EXCEPTION 'Cannot prepend to empty partitions set';
	END IF;

	p_range := @extschema@.get_range_by_idx(parent_relid, 0, 0);

	IF @extschema@.is_date_type(p_atttype) THEN
		v_part_name := @extschema@.create_single_range_partition(
			parent_relid,
			p_range[1] - p_interval::interval,
			p_range[1],
			partition_name,
			tablespace);
	ELSE
		EXECUTE
			format('SELECT @extschema@.create_single_range_partition($1, $2 - $3::%s, $2, $4, $5)',
				   @extschema@.get_base_type(p_atttype)::TEXT)
		USING
			parent_relid,
			p_range[1],
			p_interval,
			partition_name,
			tablespace
		INTO
			v_part_name;
	END IF;

	RETURN v_part_name;
END
$$
LANGUAGE plpgsql;


/*
 * Add new partition
 */
CREATE OR REPLACE FUNCTION @extschema@.add_range_partition(
	parent_relid	REGCLASS,
	p_start_value	ANYELEMENT,
	p_end_value		ANYELEMENT,
	partition_name	TEXT DEFAULT NULL,
	tablespace		TEXT DEFAULT NULL)
RETURNS TEXT AS
$$
DECLARE
	v_part_name		TEXT;

BEGIN
	/* Acquire lock on parent */
	PERFORM @extschema@.lock_partitioned_relation(parent_relid);

	IF p_start_value >= p_end_value THEN
		RAISE EXCEPTION 'Failed to create partition: p_start_value is greater than p_end_value';
	END IF;

	/* check range overlap */
	IF @extschema@.partitions_count(parent_relid) > 0
	   AND @extschema@.check_overlap(parent_relid, p_start_value, p_end_value) THEN
		RAISE EXCEPTION 'Specified range overlaps with existing partitions';
	END IF;

	/* Create new partition */
	v_part_name := @extschema@.create_single_range_partition(parent_relid,
															 p_start_value,
															 p_end_value,
															 partition_name,
															 tablespace);
	PERFORM @extschema@.on_update_partitions(parent_relid);

	RETURN v_part_name;
END
$$
LANGUAGE plpgsql;


/*
 * Drop range partition
 */
CREATE OR REPLACE FUNCTION @extschema@.drop_range_partition(
	p_partition		REGCLASS)
RETURNS TEXT AS
$$
DECLARE
	parent_relid	REGCLASS;
	part_name		TEXT;

BEGIN
	parent_relid := @extschema@.get_parent_of_partition(p_partition);
	part_name := p_partition::TEXT; /* save the name to be returned */

	/* Acquire lock on parent */
	PERFORM @extschema@.lock_partitioned_relation(parent_relid);

	/* Drop table */
	EXECUTE format('DROP TABLE %s', part_name);

	/* Invalidate cache */
	PERFORM @extschema@.on_update_partitions(parent_relid);

	RETURN part_name;
END
$$
LANGUAGE plpgsql;


/*
 * Attach range partition
 */
CREATE OR REPLACE FUNCTION @extschema@.attach_range_partition(
	parent_relid	REGCLASS,
	p_partition		REGCLASS,
	p_start_value	ANYELEMENT,
	p_end_value		ANYELEMENT)
RETURNS TEXT AS
$$
DECLARE
	v_attname			TEXT;
	rel_persistence		CHAR;

BEGIN
	/* Acquire lock on parent */
	PERFORM @extschema@.lock_partitioned_relation(parent_relid);

	/* Ignore temporary tables */
	SELECT relpersistence FROM pg_catalog.pg_class
	WHERE oid = p_partition INTO rel_persistence;

	IF rel_persistence = 't'::CHAR THEN
		RAISE EXCEPTION 'Temporary table "%" cannot be used as a partition',
						p_partition::TEXT;
	END IF;

	IF @extschema@.check_overlap(parent_relid, p_start_value, p_end_value) THEN
		RAISE EXCEPTION 'Specified range overlaps with existing partitions';
	END IF;

	IF NOT @extschema@.validate_relations_equality(parent_relid, p_partition) THEN
		RAISE EXCEPTION 'Partition must have the exact same structure as parent';
	END IF;

	/* Set inheritance */
	EXECUTE format('ALTER TABLE %s INHERIT %s', p_partition, parent_relid);

	v_attname := attname FROM @extschema@.pathman_config WHERE partrel = parent_relid;

	IF v_attname IS NULL THEN
		RAISE EXCEPTION 'Table "%" is not partitioned', parent_relid::TEXT;
	END IF;

	/* Set check constraint */
	EXECUTE format('ALTER TABLE %s ADD CONSTRAINT %s CHECK (%s)',
				   p_partition::TEXT,
				   @extschema@.build_check_constraint_name(p_partition, v_attname),
				   @extschema@.build_range_condition(v_attname,
													 p_start_value,
													 p_end_value));

	/* Invalidate cache */
	PERFORM @extschema@.on_update_partitions(parent_relid);

	RETURN p_partition;
END
$$
LANGUAGE plpgsql;


/*
 * Detach range partition
 */
CREATE OR REPLACE FUNCTION @extschema@.detach_range_partition(
	p_partition		REGCLASS)
RETURNS TEXT AS
$$
DECLARE
	v_attname		TEXT;
	parent_relid	REGCLASS;

BEGIN
	parent_relid = @extschema@.get_parent_of_partition(p_partition);

	/* Acquire lock on parent */
	PERFORM @extschema@.lock_partitioned_relation(parent_relid);

	v_attname := attname
	FROM @extschema@.pathman_config
	WHERE partrel = parent_relid;

	IF v_attname IS NULL THEN
		RAISE EXCEPTION 'Table "%" is not partitioned', parent_relid::TEXT;
	END IF;

	/* Remove inheritance */
	EXECUTE format('ALTER TABLE %s NO INHERIT %s',
				   p_partition::TEXT,
				   parent_relid::TEXT);

	/* Remove check constraint */
	EXECUTE format('ALTER TABLE %s DROP CONSTRAINT %s',
				   p_partition::TEXT,
				   @extschema@.build_check_constraint_name(p_partition, v_attname));

	/* Invalidate cache */
	PERFORM @extschema@.on_update_partitions(parent_relid);

	RETURN p_partition;
END
$$
LANGUAGE plpgsql;


/*
 * Creates an update trigger
 */
CREATE OR REPLACE FUNCTION @extschema@.create_range_update_trigger(
	IN parent_relid		REGCLASS)
RETURNS TEXT AS
$$
DECLARE
	func			TEXT := 'CREATE OR REPLACE FUNCTION %1$s()
							 RETURNS TRIGGER AS
							 $body$
							 DECLARE
								old_oid		Oid;
								new_oid		Oid;

							 BEGIN
								old_oid := TG_RELID;
								new_oid := @extschema@.find_or_create_range_partition(
												''%2$s''::regclass, NEW.%3$s);

								IF old_oid = new_oid THEN
									RETURN NEW;
								END IF;

								EXECUTE format(''DELETE FROM %%s WHERE %5$s'',
											   old_oid::regclass::text)
								USING %6$s;

								EXECUTE format(''INSERT INTO %%s VALUES (%7$s)'',
											   new_oid::regclass::text)
								USING %8$s;

								RETURN NULL;
							 END $body$
							 LANGUAGE plpgsql';

	trigger			TEXT := 'CREATE TRIGGER %s ' ||
							'BEFORE UPDATE ON %s ' ||
							'FOR EACH ROW EXECUTE PROCEDURE %s()';

	triggername		TEXT;
	funcname		TEXT;
	att_names		TEXT;
	old_fields		TEXT;
	new_fields		TEXT;
	att_val_fmt		TEXT;
	att_fmt			TEXT;
	attr			TEXT;
	rec				RECORD;

BEGIN
	attr := attname FROM @extschema@.pathman_config WHERE partrel = parent_relid;

	IF attr IS NULL THEN
		RAISE EXCEPTION 'Table "%" is not partitioned', parent_relid::TEXT;
	END IF;

	SELECT string_agg(attname, ', '),
		   string_agg('OLD.' || attname, ', '),
		   string_agg('NEW.' || attname, ', '),
		   string_agg('CASE WHEN NOT $' || attnum || ' IS NULL THEN ' ||
							attname || ' = $' || attnum || ' ' ||
					  'ELSE ' ||
							attname || ' IS NULL END',
					  ' AND '),
		   string_agg('$' || attnum, ', ')
	FROM pg_attribute
	WHERE attrelid::REGCLASS = parent_relid AND attnum > 0
	INTO att_names,
		 old_fields,
		 new_fields,
		 att_val_fmt,
		 att_fmt;

	/* Build trigger & trigger function's names */
	funcname := @extschema@.build_update_trigger_func_name(parent_relid);
	triggername := @extschema@.build_update_trigger_name(parent_relid);

	/* Create function for trigger */
	EXECUTE format(func, funcname, parent_relid, attr, 0, att_val_fmt,
				   old_fields, att_fmt, new_fields);

	/* Create trigger on every partition */
	FOR rec in (SELECT * FROM pg_catalog.pg_inherits
				WHERE inhparent = parent_relid)
	LOOP
		EXECUTE format(trigger,
					   triggername,
					   rec.inhrelid::REGCLASS::TEXT,
					   funcname);
	END LOOP;

	RETURN funcname;
END
$$ LANGUAGE plpgsql;

/*
 * Construct CHECK constraint condition for a range partition.
 */
CREATE OR REPLACE FUNCTION @extschema@.build_range_condition(
	p_attname		TEXT,
	p_start_value	ANYELEMENT,
	p_end_value		ANYELEMENT)
RETURNS TEXT AS 'pg_pathman', 'build_range_condition'
LANGUAGE C STRICT;

/*
 * Returns N-th range (as an array of two elements).
 */
CREATE OR REPLACE FUNCTION @extschema@.get_range_by_idx(
	parent_relid	REGCLASS,
	idx				INTEGER,
	dummy			ANYELEMENT)
RETURNS ANYARRAY AS 'pg_pathman', 'get_range_by_idx'
LANGUAGE C STRICT;

/*
 * Returns min and max values for specified RANGE partition.
 */
CREATE OR REPLACE FUNCTION @extschema@.get_range_by_part_oid(
	parent_relid	REGCLASS,
	partition_relid	REGCLASS,
	dummy			ANYELEMENT)
RETURNS ANYARRAY AS 'pg_pathman', 'get_range_by_part_oid'
LANGUAGE C STRICT;

/*
 * Returns min value of the first partition's RangeEntry.
 */
CREATE OR REPLACE FUNCTION @extschema@.get_min_range_value(
	parent_relid	REGCLASS,
	dummy			ANYELEMENT)
RETURNS ANYELEMENT AS 'pg_pathman', 'get_min_range_value'
LANGUAGE C STRICT;

/*
 * Returns max value of the last partition's RangeEntry.
 */
CREATE OR REPLACE FUNCTION @extschema@.get_max_range_value(
	parent_relid	REGCLASS,
	dummy			ANYELEMENT)
RETURNS ANYELEMENT AS 'pg_pathman', 'get_max_range_value'
LANGUAGE C STRICT;

/*
 * Checks if range overlaps with existing partitions.
 * Returns TRUE if overlaps and FALSE otherwise.
 */
CREATE OR REPLACE FUNCTION @extschema@.check_overlap(
	parent_relid	REGCLASS,
	range_min		ANYELEMENT,
	range_max		ANYELEMENT)
RETURNS BOOLEAN AS 'pg_pathman', 'check_overlap'
LANGUAGE C STRICT;

/*
 * Needed for an UPDATE trigger.
 */
CREATE OR REPLACE FUNCTION @extschema@.find_or_create_range_partition(
	parent_relid	REGCLASS,
	value			ANYELEMENT)
RETURNS REGCLASS AS 'pg_pathman', 'find_or_create_range_partition'
LANGUAGE C STRICT;<|MERGE_RESOLUTION|>--- conflicted
+++ resolved
@@ -145,13 +145,8 @@
 					   parent_relid,
 					   p_attribute,
 					   p_start_value,
-<<<<<<< HEAD
-					   p_start_value + p_interval * p_count,
+					   p_end_value,
 					   @extschema@.get_base_type(pg_typeof(p_start_value))::TEXT);
-=======
-					   p_end_value,
-					   pg_typeof(p_start_value));
->>>>>>> e999b863
 	END IF;
 
 	/* Create sequence for child partitions names */
