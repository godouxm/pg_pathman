/* ------------------------------------------------------------------------
 *
 * utils.h
 *		prototypes of various support functions
 *
 * Copyright (c) 2016, Postgres Professional
 *
 * ------------------------------------------------------------------------
 */

#ifndef PATHMAN_UTILS_H
#define PATHMAN_UTILS_H

#include "pathman.h"

#include "postgres.h"
#include "utils/rel.h"
#include "nodes/relation.h"
#include "nodes/nodeFuncs.h"


typedef struct
{
	Oid		old_varno;
	Oid		new_varno;
} change_varno_context;


<<<<<<< HEAD
/*
 * Plan tree modification.
 */
void plan_tree_walker(Plan *plan,
					  void (*visitor) (Plan *plan, void *context),
					  void *context);
=======
void change_varnos(Node *node, Oid old_varno, Oid new_varno);
>>>>>>> 032d81f1

/*
 * Various traits.
 */
bool clause_contains_params(Node *clause);
bool is_date_type_internal(Oid typid);
bool validate_on_part_init_cb(Oid procid, bool emit_error);
bool check_security_policy_internal(Oid relid, Oid role);

/*
 * Misc.
 */
Oid get_pathman_schema(void);
List * list_reverse(List *l);

#if PG_VERSION_NUM < 90600
char get_rel_persistence(Oid relid);
#endif
Oid get_rel_owner(Oid relid);

/*
 * Handy execution-stage functions.
 */
char * get_rel_name_or_relid(Oid relid);
Oid get_binary_operator_oid(char *opname, Oid arg1, Oid arg2);
void fill_type_cmp_fmgr_info(FmgrInfo *finfo,
							 Oid type1,
							 Oid type2);
char * datum_to_cstring(Datum datum, Oid typid);

#endif<|MERGE_RESOLUTION|>--- conflicted
+++ resolved
@@ -18,24 +18,6 @@
 #include "nodes/relation.h"
 #include "nodes/nodeFuncs.h"
 
-
-typedef struct
-{
-	Oid		old_varno;
-	Oid		new_varno;
-} change_varno_context;
-
-
-<<<<<<< HEAD
-/*
- * Plan tree modification.
- */
-void plan_tree_walker(Plan *plan,
-					  void (*visitor) (Plan *plan, void *context),
-					  void *context);
-=======
-void change_varnos(Node *node, Oid old_varno, Oid new_varno);
->>>>>>> 032d81f1
 
 /*
  * Various traits.
