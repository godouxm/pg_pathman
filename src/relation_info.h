/* ------------------------------------------------------------------------
 *
 * relation_info.h
 *		Data structures describing partitioned relations
 *
 * Copyright (c) 2016, Postgres Professional
 *
 * ------------------------------------------------------------------------
 */

#ifndef RELATION_INFO_H
#define RELATION_INFO_H

#include "dsm_array.h"

#include "postgres.h"
#include "access/attnum.h"
#include "port/atomics.h"


/*
 * Partitioning type.
 */
typedef enum
{
	PT_INDIFFERENT = 0, /* for part type traits (virtual type) */
	PT_HASH,
	PT_RANGE
} PartType;

/*
 * Child relation info for RANGE partitioning
 */
typedef struct
{
	Oid				child_oid;

	Datum			min,
					max;
} RangeEntry;

/*
 * PartRelationInfo
 *		Per-relation partitioning information
 */
typedef struct
{
	Oid				key;			/* partitioned table's Oid */
	bool			valid;			/* is this entry valid? */
	bool			enable_parent;	/* include parent to the plan */
	bool			auto_partition; /* auto partition creation */

	uint32			children_count;
	Oid			   *children;		/* Oids of child partitions */
	RangeEntry	   *ranges;			/* per-partition range entry or NULL */

	PartType		parttype;		/* partitioning type (HASH | RANGE) */
	AttrNumber		attnum;			/* partitioned column's index */
	Oid				atttype;		/* partitioned column's type */
	int32			atttypmod;		/* partitioned column type modifier */
	bool			attbyval;		/* is partitioned column stored by value? */
	int16			attlen;			/* length of the partitioned column's type */
	int				attalign;		/* alignment of the part column's type */
	Oid				attcollid;		/* collation of the partitioned column */

	Oid				cmp_proc,		/* comparison fuction for 'atttype' */
					hash_proc;		/* hash function for 'atttype' */
} PartRelationInfo;

/*
 * RelParentInfo
 *		Cached parent of the specified partition.
 *		Allows us to quickly search for PartRelationInfo.
 */
typedef struct
{
	Oid				child_rel;		/* key */
	Oid				parent_rel;
} PartParentInfo;

/*
 * PartParentSearch
 *		Represents status of a specific cached entry.
 *		Returned by [for]get_parent_of_partition().
 */
typedef enum
{
	PPS_ENTRY_NOT_FOUND = 0,
	PPS_ENTRY_PARENT,		/* entry was found, but pg_pathman doesn't know it */
	PPS_ENTRY_PART_PARENT,	/* entry is parent and is known by pg_pathman */
	PPS_NOT_SURE			/* can't determine (not transactional state) */
} PartParentSearch;


/*
 * PartRelationInfo field access macros.
 */

#define PrelGetChildrenArray(prel)	( (prel)->children )

#define PrelGetRangesArray(prel)	( (prel)->ranges )

#define PrelChildrenCount(prel)		( (prel)->children_count )

#define PrelIsValid(prel)			( (prel) && (prel)->valid )

inline static uint32
PrelLastChild(const PartRelationInfo *prel)
{
	Assert(PrelIsValid(prel));

	if (PrelChildrenCount(prel) == 0)
		elog(ERROR, "pg_pathman's cache entry for relation %u has 0 children",
			 prel->key);

	return PrelChildrenCount(prel) - 1; /* last partition */
}


const PartRelationInfo *refresh_pathman_relation_info(Oid relid,
													  PartType partitioning_type,
													  const char *part_column_name);
void invalidate_pathman_relation_info(Oid relid, bool *found);
void remove_pathman_relation_info(Oid relid);
const PartRelationInfo *get_pathman_relation_info(Oid relid);
<<<<<<< HEAD
void set_enable_parent(Oid relid, bool flag);
=======
const PartRelationInfo *get_pathman_relation_info_after_lock(Oid relid,
															 bool unlock_if_not_found);
>>>>>>> 67d8a5d5

void delay_pathman_shutdown(void);
void delay_invalidation_parent_rel(Oid parent);
void delay_invalidation_vague_rel(Oid vague_rel);
void finish_delayed_invalidation(void);

void cache_parent_of_partition(Oid partition, Oid parent);
Oid forget_parent_of_partition(Oid partition, PartParentSearch *status);
Oid get_parent_of_partition(Oid partition, PartParentSearch *status);

PartType DatumGetPartType(Datum datum);


/*
 * Useful static functions for freeing memory.
 */

static inline void
FreeChildrenArray(PartRelationInfo *prel)
{
	uint32	i;

	Assert(PrelIsValid(prel));

	/* Remove relevant PartParentInfos */
	if ((prel)->children)
	{
		for (i = 0; i < PrelChildrenCount(prel); i++)
		{
			Oid child = (prel)->children[i];

			/* If it's *always been* relid's partition, free cache */
			if (prel->key == get_parent_of_partition(child, NULL))
				forget_parent_of_partition(child, NULL);
		}

		pfree((prel)->children);
		(prel)->children = NULL;
	}
}

static inline void
FreeRangesArray(PartRelationInfo *prel)
{
	uint32	i;

	Assert(PrelIsValid(prel));

	/* Remove RangeEntries array */
	if ((prel)->ranges)
	{
		/* Remove persistent entries if not byVal */
		if (!(prel)->attbyval)
		{
			for (i = 0; i < PrelChildrenCount(prel); i++)
			{
				pfree(DatumGetPointer((prel)->ranges[i].min));
				pfree(DatumGetPointer((prel)->ranges[i].max));
			}
		}

		pfree((prel)->ranges);
		(prel)->ranges = NULL;
	}
}

#endif<|MERGE_RESOLUTION|>--- conflicted
+++ resolved
@@ -123,12 +123,8 @@
 void invalidate_pathman_relation_info(Oid relid, bool *found);
 void remove_pathman_relation_info(Oid relid);
 const PartRelationInfo *get_pathman_relation_info(Oid relid);
-<<<<<<< HEAD
-void set_enable_parent(Oid relid, bool flag);
-=======
 const PartRelationInfo *get_pathman_relation_info_after_lock(Oid relid,
 															 bool unlock_if_not_found);
->>>>>>> 67d8a5d5
 
 void delay_pathman_shutdown(void);
 void delay_invalidation_parent_rel(Oid parent);
@@ -140,6 +136,10 @@
 Oid get_parent_of_partition(Oid partition, PartParentSearch *status);
 
 PartType DatumGetPartType(Datum datum);
+
+void shout_if_prel_is_invalid(Oid parent_oid,
+							  const PartRelationInfo *prel,
+							  PartType expected_part_type);
 
 
 /*
