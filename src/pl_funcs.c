/* ------------------------------------------------------------------------
 *
 * pl_funcs.c
 *		Utility C functions for stored procedures
 *
 * Copyright (c) 2015-2016, Postgres Professional
 *
 * ------------------------------------------------------------------------
 */

#include "pathman.h"
#include "access/nbtree.h"
#include "access/xact.h"
#include "utils/lsyscache.h"
#include "utils/typcache.h"
#include "utils/array.h"
#include "utils/memutils.h"
#include "utils.h"
#include "funcapi.h"
#include "parser/parse_coerce.h"

static Datum cast_datum(Datum src, Oid src_type, Oid target_type);
static void on_rollback_after_partitions_created(XactEvent event, void *arg);

/* declarations */
PG_FUNCTION_INFO_V1( on_partitions_created );
PG_FUNCTION_INFO_V1( on_partitions_updated );
PG_FUNCTION_INFO_V1( on_partitions_removed );
PG_FUNCTION_INFO_V1( on_enable_parent );
PG_FUNCTION_INFO_V1( on_disable_parent );
PG_FUNCTION_INFO_V1( find_or_create_range_partition );
PG_FUNCTION_INFO_V1( get_range_partition_by_idx );
PG_FUNCTION_INFO_V1( get_range_partition_by_oid );
PG_FUNCTION_INFO_V1( acquire_partitions_lock );
PG_FUNCTION_INFO_V1( release_partitions_lock );
PG_FUNCTION_INFO_V1( check_overlap );
PG_FUNCTION_INFO_V1( get_type_hash_func );
PG_FUNCTION_INFO_V1( get_hash );

<<<<<<< HEAD
/* pathman_range type */
typedef struct PathmanRange
{
	Oid			type_oid;
	bool		by_val;
	RangeEntry	range;
} PathmanRange;

typedef struct PathmanHash
{
	Oid			child_oid;
	uint32		hash;
} PathmanHash;

typedef struct PathmanRangeListCtxt
{
	Oid			type_oid;
	bool		by_val;
	RangeEntry *ranges;
	int			nranges;
	int			pos;
} PathmanRangeListCtxt;

PG_FUNCTION_INFO_V1( pathman_range_in );
PG_FUNCTION_INFO_V1( pathman_range_out );
PG_FUNCTION_INFO_V1( get_whole_range );
PG_FUNCTION_INFO_V1( range_partitions_list );
PG_FUNCTION_INFO_V1( range_lower );
PG_FUNCTION_INFO_V1( range_upper );
PG_FUNCTION_INFO_V1( range_oid );
PG_FUNCTION_INFO_V1( range_value_cmp );

/*
 * Casts datum to target type
 */
static Datum
cast_datum(Datum src, Oid src_type, Oid target_type)
{
	Oid			castfunc;
				CoercionPathType ctype;

	ctype = find_coercion_pathway(target_type, src_type,
								  COERCION_EXPLICIT,
								  &castfunc);
	if (ctype == COERCION_PATH_FUNC && OidIsValid(castfunc))
		return OidFunctionCall1(castfunc, src);

	/* TODO !!! */
	return 0;
}

static void
on_rollback_after_partitions_created(XactEvent event, void *arg)
{
	Oid		relid = *(Oid *) arg;

	/* Catch abort event */
	if (event == XACT_EVENT_ABORT)
	{
		/* Clear cache */
		LWLockAcquire(pmstate->load_config_lock, LW_EXCLUSIVE);
		elog(WARNING, "Removing '%s' partitions from pg_pathman's cache", get_rel_name(relid));
		remove_relation_info(relid);
		LWLockRelease(pmstate->load_config_lock);
	}

	UnregisterXactCallback(on_rollback_after_partitions_created, arg);
	pfree(arg);
}
=======
>>>>>>> 08b0125b

/*
 * Partition-related operation type.
 */
typedef enum
{
<<<<<<< HEAD
	MemoryContext	old_ctx;
	Oid			   *relid;

	/* Acquire lock */
	LWLockAcquire(pmstate->load_config_lock, LW_EXCLUSIVE);
=======
	EV_ON_PART_CREATED = 1,
	EV_ON_PART_UPDATED,
	EV_ON_PART_REMOVED
} part_event_type;

/*
 * We have to reset shared memory cache each time a transaction
 * containing a partitioning-related operation has been rollbacked,
 * hence we need to pass a partitioned table's Oid & some other stuff.
 *
 * Note: 'relname' cannot be fetched within
 * Xact callbacks, so we have to store it here.
 */
typedef struct part_abort_arg part_abort_arg;

struct part_abort_arg
{
	Oid					partitioned_table_relid;
	char			   *relname;

	bool				is_subxact;		/* needed for correct callback removal */
	SubTransactionId	subxact_id;		/* necessary for detecting specific subxact */
	part_abort_arg	   *xact_cb_arg;	/* points to the parent Xact's arg */

	part_event_type		event;			/* created | updated | removed partitions */

	bool				expired;		/* set by (Sub)Xact when a job is done */
};


static part_abort_arg * make_part_abort_arg(Oid partitioned_table,
											part_event_type event,
											bool is_subxact,
											part_abort_arg *xact_cb_arg);

static void handle_part_event_cancellation(const part_abort_arg *arg);
static void on_xact_abort_callback(XactEvent event, void *arg);
static void on_subxact_abort_callback(SubXactEvent event, SubTransactionId mySubid,
									  SubTransactionId parentSubid, void *arg);

static void remove_on_xact_abort_callbacks(void *arg);
static void add_on_xact_abort_callbacks(Oid partitioned_table, part_event_type event);

static void on_partitions_created_internal(Oid partitioned_table, bool add_callbacks);
static void on_partitions_updated_internal(Oid partitioned_table, bool add_callbacks);
static void on_partitions_removed_internal(Oid partitioned_table, bool add_callbacks);


/* Construct part_abort_arg for callbacks in TopTransactionContext. */
static part_abort_arg *
make_part_abort_arg(Oid partitioned_table, part_event_type event,
					bool is_subxact, part_abort_arg *xact_cb_arg)
{
	part_abort_arg *arg = MemoryContextAlloc(TopTransactionContext,
											 sizeof(part_abort_arg));

	const char	   *relname = get_rel_name(partitioned_table);

	/* Fill in Oid & relation name */
	arg->partitioned_table_relid = partitioned_table;
	arg->relname = MemoryContextStrdup(TopTransactionContext, relname);
	arg->is_subxact = is_subxact;
	arg->subxact_id = GetCurrentSubTransactionId(); /* for SubXact callback */
	arg->xact_cb_arg = xact_cb_arg;
	arg->event = event;
	arg->expired = false;

	return arg;
}

/* Revert shared memory cache changes iff xact has been aborted. */
static void
handle_part_event_cancellation(const part_abort_arg *arg)
{
#define DO_NOT_USE_CALLBACKS false /* just to clarify intentions */

	switch (arg->event)
	{
		case EV_ON_PART_CREATED:
			{
				elog(WARNING, "Partitioning of table '%s' has been aborted, "
							  "removing partitions from pg_pathman's cache",
					 arg->relname);

				on_partitions_removed_internal(arg->partitioned_table_relid,
											   DO_NOT_USE_CALLBACKS);
			}
			break;

		case EV_ON_PART_UPDATED:
			{
				elog(WARNING, "All changes in partitioned table "
							  "'%s' will be discarded",
					 arg->relname);

				on_partitions_updated_internal(arg->partitioned_table_relid,
											   DO_NOT_USE_CALLBACKS);
			}
			break;

		case EV_ON_PART_REMOVED:
			{
				elog(WARNING, "All changes in partitioned table "
							  "'%s' will be discarded",
					 arg->relname);

				on_partitions_created_internal(arg->partitioned_table_relid,
											   DO_NOT_USE_CALLBACKS);
			}
			break;

		default:
			elog(ERROR, "Unknown event spotted in xact callback");
	}
}

/*
 * Add & remove xact callbacks
 */

static void
remove_on_xact_abort_callbacks(void *arg)
{
	part_abort_arg *parg = (part_abort_arg *) arg;

	elog(DEBUG2, "remove_on_xact_abort_callbacks() "
				 "[is_subxact = %s, relname = '%s', event = %u] "
				 "triggered for relation %u",
		 (parg->is_subxact ? "true" : "false"), parg->relname,
		 parg->event, parg->partitioned_table_relid);

	/* Is this a SubXact callback or not? */
	if (!parg->is_subxact)
		UnregisterXactCallback(on_xact_abort_callback, arg);
	else
		UnregisterSubXactCallback(on_subxact_abort_callback, arg);

	pfree(arg);
}

static void
add_on_xact_abort_callbacks(Oid partitioned_table, part_event_type event)
{
	part_abort_arg *xact_cb_arg = make_part_abort_arg(partitioned_table,
													  event, false, NULL);
>>>>>>> 08b0125b

	RegisterXactCallback(on_xact_abort_callback, (void *) xact_cb_arg);
	execute_on_xact_mcxt_reset(TopTransactionContext,
							   remove_on_xact_abort_callbacks,
							   xact_cb_arg);

	/* Register SubXact callback if necessary */
	if (IsSubTransaction())
	{
		/*
		 * SubXact callback's arg contains a pointer to the parent
		 * Xact callback's arg. This will allow it to 'expire' both
		 * args and to prevent Xact's callback from doing anything
		 */
		void *subxact_cb_arg = make_part_abort_arg(partitioned_table, event,
												   true, xact_cb_arg);

		RegisterSubXactCallback(on_subxact_abort_callback, subxact_cb_arg);
		execute_on_xact_mcxt_reset(CurTransactionContext,
								   remove_on_xact_abort_callbacks,
								   subxact_cb_arg);
	}
}

<<<<<<< HEAD
	/* Register callback to handle transaction abortion */
	old_ctx = CurrentMemoryContext;
	MemoryContextSwitchTo(CurTransactionContext);
	relid = palloc0(sizeof(Oid));
	*relid = PG_GETARG_OID(0);
	RegisterXactCallback(on_rollback_after_partitions_created, relid);
	MemoryContextSwitchTo(old_ctx);

	/* Release lock */
=======
/*
 * Xact & SubXact callbacks
 */

static void
on_xact_abort_callback(XactEvent event, void *arg)
{
	part_abort_arg *parg = (part_abort_arg *) arg;

	/* Check that this is an aborted Xact & action has not expired yet */
	if ((event == XACT_EVENT_ABORT || event == XACT_EVENT_PARALLEL_ABORT) &&
		!parg->expired)
	{
		handle_part_event_cancellation(parg);

		/* Set expiration flag */
		parg->expired = true;
	}
}

static void
on_subxact_abort_callback(SubXactEvent event, SubTransactionId mySubid,
						  SubTransactionId parentSubid, void *arg)
{
	part_abort_arg *parg = (part_abort_arg *) arg;

	Assert(parg->subxact_id != InvalidSubTransactionId);

	/* Check if this is an aborted SubXact we've been waiting for */
	if (event == SUBXACT_EVENT_ABORT_SUB &&
		mySubid <= parg->subxact_id && !parg->expired)
	{
		handle_part_event_cancellation(parg);

		/* Now set expiration flags to disable Xact callback */
		parg->xact_cb_arg->expired = true;
		parg->expired = true;
	}
}

/*
 * Callbacks
 */

static void
on_partitions_created_internal(Oid partitioned_table, bool add_callbacks)
{
	elog(DEBUG2, "on_partitions_created() [add_callbacks = %s] "
				 "triggered for relation %u",
		 (add_callbacks ? "true" : "false"), partitioned_table);

	LWLockAcquire(pmstate->load_config_lock, LW_EXCLUSIVE);
		load_relations(false);
>>>>>>> 08b0125b
	LWLockRelease(pmstate->load_config_lock);

	/* Register hooks that will clear shmem cache if needed */
	if (add_callbacks)
		add_on_xact_abort_callbacks(partitioned_table, EV_ON_PART_CREATED);
}

static void
on_partitions_updated_internal(Oid partitioned_table, bool add_callbacks)
{
	elog(DEBUG2, "on_partitions_updated() [add_callbacks = %s] "
				 "triggered for relation %u",
		 (add_callbacks ? "true" : "false"), partitioned_table);

	if (get_pathman_relation_info(partitioned_table, NULL))
	{
		LWLockAcquire(pmstate->load_config_lock, LW_EXCLUSIVE);
			remove_relation_info(partitioned_table);
			load_relations(false);
		LWLockRelease(pmstate->load_config_lock);
	}

	/* Register hooks that will clear shmem cache if needed */
	if (add_callbacks)
		add_on_xact_abort_callbacks(partitioned_table, EV_ON_PART_UPDATED);
}

static void
on_partitions_removed_internal(Oid partitioned_table, bool add_callbacks)
{
	elog(DEBUG2, "on_partitions_removed() [add_callbacks = %s] "
				 "triggered for relation %u",
		 (add_callbacks ? "true" : "false"), partitioned_table);

	LWLockAcquire(pmstate->load_config_lock, LW_EXCLUSIVE);
		remove_relation_info(partitioned_table);
	LWLockRelease(pmstate->load_config_lock);

	/* Register hooks that will clear shmem cache if needed */
	if (add_callbacks)
		add_on_xact_abort_callbacks(partitioned_table, EV_ON_PART_REMOVED);
}

/*
 * Thin layer between pure c and pl/PgSQL
 */

Datum
on_partitions_created(PG_FUNCTION_ARGS)
{
	on_partitions_created_internal(PG_GETARG_OID(0), true);
	PG_RETURN_NULL();
}

Datum
on_partitions_updated(PG_FUNCTION_ARGS)
{
	on_partitions_updated_internal(PG_GETARG_OID(0), true);
	PG_RETURN_NULL();
}

Datum
on_partitions_removed(PG_FUNCTION_ARGS)
{
	on_partitions_removed_internal(PG_GETARG_OID(0), true);
	PG_RETURN_NULL();
}

Datum
on_enable_parent(PG_FUNCTION_ARGS)
{
	Oid		relid = DatumGetObjectId(PG_GETARG_DATUM(0));
	PartRelationInfo   *prel;

	LWLockAcquire(pmstate->load_config_lock, LW_EXCLUSIVE);

	prel = get_pathman_relation_info(relid, NULL);
	if (!prel)
		elog(ERROR, "Relation %s isn't handled by pg_pathman", get_rel_name(relid));
	prel->enable_parent = true;

	LWLockRelease(pmstate->load_config_lock);

	PG_RETURN_NULL();
}

Datum
on_disable_parent(PG_FUNCTION_ARGS)
{
	Oid		relid = DatumGetObjectId(PG_GETARG_DATUM(0));
	PartRelationInfo   *prel;

	LWLockAcquire(pmstate->load_config_lock, LW_EXCLUSIVE);

	prel = get_pathman_relation_info(relid, NULL);
	if (!prel)
		elog(ERROR, "Relation %s isn't handled by pg_pathman", get_rel_name(relid));
	prel->enable_parent = false;

	LWLockRelease(pmstate->load_config_lock);

	PG_RETURN_NULL();
}

/*
 * Returns partition oid for specified parent relid and value.
 * In case when partition isn't exist try to create one.
 */
Datum
find_or_create_range_partition(PG_FUNCTION_ARGS)
{
	Oid					relid = PG_GETARG_OID(0);
	Datum				value = PG_GETARG_DATUM(1);
	Oid					value_type = get_fn_expr_argtype(fcinfo->flinfo, 1);
	RangeRelation	   *rangerel;
	PartRelationInfo   *prel;
	FmgrInfo			cmp_func;
	search_rangerel_result search_state;
	RangeEntry			found_re;

	prel = get_pathman_relation_info(relid, NULL);
	rangerel = get_pathman_range_relation(relid, NULL);

	if (!prel || !rangerel)
		PG_RETURN_NULL();

	fill_type_cmp_fmgr_info(&cmp_func, value_type, prel->atttype);

	search_state = search_range_partition_eq(value, &cmp_func,
											 rangerel, &found_re);

	/*
	 * If found then just return oid, else create new partitions
	 */
	if (search_state == SEARCH_RANGEREL_FOUND)
		PG_RETURN_OID(found_re.child_oid);
	/*
	 * If not found and value is between first and last partitions
	 */
	else if (search_state == SEARCH_RANGEREL_GAP)
		PG_RETURN_NULL();
	else
	{
		Oid		child_oid;

		/*
		 * Check if someone else has already created partition.
		 */
		search_state = search_range_partition_eq(value, &cmp_func,
												 rangerel, &found_re);
		if (search_state == SEARCH_RANGEREL_FOUND)
		{
			PG_RETURN_OID(found_re.child_oid);
		}

		/* Start background worker to create new partitions */
		child_oid = create_partitions_bg_worker(relid, value, value_type);
		// child_oid = create_partitions(relid, value, value_type, NULL);

		PG_RETURN_OID(child_oid);
	}
}

/*
 * Returns range (min, max) as output parameters
 *
 * first argument is the parent relid
 * second is the partition relid
 * third and forth are MIN and MAX output parameters
 */
Datum
get_range_partition_by_oid(PG_FUNCTION_ARGS)
{
<<<<<<< HEAD
	Oid					parent_oid = DatumGetObjectId(PG_GETARG_DATUM(0));
	Oid					child_oid = DatumGetObjectId(PG_GETARG_DATUM(1));
=======
	Oid					parent_oid = PG_GETARG_OID(0);
	Oid					child_oid = PG_GETARG_OID(1);
	const int			nelems = 2;
>>>>>>> 08b0125b
	int					i;
	bool				found = false;
	PartRelationInfo   *prel;
	RangeRelation	   *rangerel;
	RangeEntry		   *ranges;

	prel = get_pathman_relation_info(parent_oid, NULL);

	rangerel = get_pathman_range_relation(parent_oid, NULL);

	if (!prel || !rangerel)
		PG_RETURN_NULL();

	ranges = dsm_array_get_pointer(&rangerel->ranges, true);

	/* Looking for specified partition */
	for (i = 0; i < rangerel->ranges.elem_count; i++)
		if (ranges[i].child_oid == child_oid)
		{
			found = true;
			break;
		}

	if (found)
	{
		PathmanRange *rng = (PathmanRange *) palloc(sizeof(PathmanRange));

		rng->type_oid = prel->atttype;
		rng->by_val = rangerel->by_val;
		rng->range = ranges[i];

		PG_RETURN_POINTER(rng);
	}
	pfree(ranges);

	PG_RETURN_NULL();
}


/*
 * Returns N-th range (in form of array)
 *
 * First argument is the parent relid.
 * Second argument is the index of the range (if it is negative then the last
 * range will be returned).
 */
Datum
get_range_partition_by_idx(PG_FUNCTION_ARGS)
{
	Oid					parent_oid = PG_GETARG_OID(0);
	int					idx = PG_GETARG_INT32(1);
	PartRelationInfo   *prel;
	RangeRelation	   *rangerel;
	RangeEntry		   *ranges;
	RangeEntry			re;
	PathmanRange	   *rng;

	prel = get_pathman_relation_info(parent_oid, NULL);

	rangerel = get_pathman_range_relation(parent_oid, NULL);

	if (!prel || !rangerel || idx >= (int)rangerel->ranges.elem_count)
		PG_RETURN_NULL();

	ranges = dsm_array_get_pointer(&rangerel->ranges, true);
	if (idx >= 0)
		re = ranges[idx];
	else
		re = ranges[rangerel->ranges.elem_count - 1];

	rng = (PathmanRange *) palloc(sizeof(PathmanRange));
	rng->type_oid = prel->atttype;
	rng->by_val = rangerel->by_val;
	rng->range = re;

	pfree(ranges);

<<<<<<< HEAD
	PG_RETURN_POINTER(rng);
=======
	PG_RETURN_ARRAYTYPE_P(
		construct_array(elems, 2, prel->atttype,
						tce->typlen, tce->typbyval, tce->typalign));
}

/*
 * Returns min value of the first range for relation
 */
Datum
get_min_range_value(PG_FUNCTION_ARGS)
{
	Oid					parent_oid = PG_GETARG_OID(0);
	PartRelationInfo   *prel;
	RangeRelation	   *rangerel;
	RangeEntry		   *ranges;

	prel = get_pathman_relation_info(parent_oid, NULL);
	rangerel = get_pathman_range_relation(parent_oid, NULL);

	if (!prel || !rangerel || prel->parttype != PT_RANGE || rangerel->ranges.elem_count == 0)
		PG_RETURN_NULL();

	ranges = dsm_array_get_pointer(&rangerel->ranges, true);

	PG_RETURN_DATUM(PATHMAN_GET_DATUM(ranges[0].min, rangerel->by_val));
}

/*
 * Returns max value of the last range for relation
 */
Datum
get_max_range_value(PG_FUNCTION_ARGS)
{
	Oid					parent_oid = PG_GETARG_OID(0);
	PartRelationInfo   *prel;
	RangeRelation	   *rangerel;
	RangeEntry		   *ranges;

	prel = get_pathman_relation_info(parent_oid, NULL);
	rangerel = get_pathman_range_relation(parent_oid, NULL);

	if (!prel || !rangerel || prel->parttype != PT_RANGE || rangerel->ranges.elem_count == 0)
		PG_RETURN_NULL();

	ranges = dsm_array_get_pointer(&rangerel->ranges, true);

	PG_RETURN_DATUM(PATHMAN_GET_DATUM(ranges[rangerel->ranges.elem_count - 1].max, rangerel->by_val));
>>>>>>> 08b0125b
}

/*
 * Checks if range overlaps with existing partitions.
 * Returns TRUE if overlaps and FALSE otherwise.
 */
Datum
check_overlap(PG_FUNCTION_ARGS)
{
	Oid					partitioned_table = PG_GETARG_OID(0);

	Datum				p1 = PG_GETARG_DATUM(1),
						p2 = PG_GETARG_DATUM(2);

	Oid					p1_type = get_fn_expr_argtype(fcinfo->flinfo, 1),
						p2_type = get_fn_expr_argtype(fcinfo->flinfo, 2);

	FmgrInfo			cmp_func_1,
						cmp_func_2;

	PartRelationInfo   *prel;
	RangeRelation	   *rangerel;
	RangeEntry		   *ranges;
	int					i;
	bool				byVal;

	prel = get_pathman_relation_info(partitioned_table, NULL);
	rangerel = get_pathman_range_relation(partitioned_table, NULL);

	if (!prel || !rangerel || prel->parttype != PT_RANGE)
		PG_RETURN_NULL();

	/* comparison functions */
	fill_type_cmp_fmgr_info(&cmp_func_1, p1_type, prel->atttype);
	fill_type_cmp_fmgr_info(&cmp_func_2, p2_type, prel->atttype);

	byVal = rangerel->by_val;
	ranges = (RangeEntry *) dsm_array_get_pointer(&rangerel->ranges, true);
	for (i = 0; i < rangerel->ranges.elem_count; i++)
	{
		int c1 = FunctionCall2(&cmp_func_1, p1,
							   PATHMAN_GET_DATUM(ranges[i].max, byVal));
		int c2 = FunctionCall2(&cmp_func_2, p2,
							   PATHMAN_GET_DATUM(ranges[i].min, byVal));

		if (c1 < 0 && c2 > 0)
		{
			pfree(ranges);
			PG_RETURN_BOOL(true);
		}
	}

	pfree(ranges);
	PG_RETURN_BOOL(false);
}

/*
 * Acquire partitions lock
 */
Datum
acquire_partitions_lock(PG_FUNCTION_ARGS)
{
	LWLockAcquire(pmstate->edit_partitions_lock, LW_EXCLUSIVE);
	PG_RETURN_NULL();
}

Datum
release_partitions_lock(PG_FUNCTION_ARGS)
{
	LWLockRelease(pmstate->edit_partitions_lock);
	PG_RETURN_NULL();
}

/*
 * Returns hash function OID for specified type
 */
Datum
get_type_hash_func(PG_FUNCTION_ARGS)
{
	TypeCacheEntry *tce;
	Oid 			type_oid = PG_GETARG_OID(0);

	tce = lookup_type_cache(type_oid, TYPECACHE_HASH_PROC);

	PG_RETURN_OID(tce->hash_proc);
}

Datum
pathman_range_in(PG_FUNCTION_ARGS)
{
	elog(ERROR, "Not implemented");
}

Datum
pathman_range_out(PG_FUNCTION_ARGS)
{
	PathmanRange *rng = (PathmanRange *) PG_GETARG_POINTER(0);
	char	   *result;
	char	   *left,
			   *right;
	Oid			outputfunc;
	bool		typisvarlena;

	getTypeOutputInfo(rng->type_oid, &outputfunc, &typisvarlena);
	left = OidOutputFunctionCall(outputfunc, PATHMAN_GET_DATUM(rng->range.min, rng->by_val));
	right = OidOutputFunctionCall(outputfunc, PATHMAN_GET_DATUM(rng->range.max, rng->by_val));

	result = psprintf("[%s: %s)", left, right);
	PG_RETURN_CSTRING(result);
}

/*
 * Returns whole range covered by range partitions
 */
Datum
get_whole_range(PG_FUNCTION_ARGS)
{
	PartRelationInfo   *prel;
	RangeRelation	   *rangerel;
	RangeEntry		   *ranges;
	PathmanRange	   *rng;
	int					parent_oid = DatumGetInt32(PG_GETARG_DATUM(0));

	prel = get_pathman_relation_info(parent_oid, NULL);
	rangerel = get_pathman_range_relation(parent_oid, NULL);

	if (!prel || !rangerel || prel->parttype != PT_RANGE || rangerel->ranges.elem_count == 0)
		PG_RETURN_NULL();

	ranges = dsm_array_get_pointer(&rangerel->ranges, true);

	/* Create range entry object */
	rng = palloc(sizeof(PathmanRange));
	rng->type_oid = prel->atttype;
	rng->by_val = rangerel->by_val;
	rng->range.child_oid = 0;
	rng->range.min = ranges[0].min;
	rng->range.max = ranges[rangerel->ranges.elem_count-1].max;

	PG_RETURN_POINTER(rng);
}

/*
 * Returns 0 if value fits into range, -1 if it's less than lower bound
 * and 1 if it's greater than upper bound
 */
Datum
range_value_cmp(PG_FUNCTION_ARGS)
{
	TypeCacheEntry *tce;
	PathmanRange   *rng = (PathmanRange *) PG_GETARG_POINTER(0);
	Datum		value = PG_GETARG_DATUM(1);
	Oid			value_type = get_fn_expr_argtype(fcinfo->flinfo, 1);
	Oid			cmp_proc_oid;
	FmgrInfo	cmp_func;
	int 		lower_cmp,
				upper_cmp;

	tce = lookup_type_cache(value_type, TYPECACHE_BTREE_OPFAMILY);

	cmp_proc_oid = get_opfamily_proc(tce->btree_opf,
									 value_type,
									 rng->type_oid,
									 BTORDER_PROC);
	fmgr_info(cmp_proc_oid, &cmp_func);

	/* check lower bound */
	lower_cmp = FunctionCall2(&cmp_func, value, PATHMAN_GET_DATUM(rng->range.min, rng->by_val));
	if (DatumGetInt32(lower_cmp) < 0)
		PG_RETURN_INT32(-1);

	/* check upper bound */
	upper_cmp = FunctionCall2(&cmp_func, value, PATHMAN_GET_DATUM(rng->range.max, rng->by_val));
	if (DatumGetInt32(upper_cmp) >= 0)
		PG_RETURN_INT32(1);

	PG_RETURN_INT32(0);
}

/* Returns range lower bound */
Datum
range_lower(PG_FUNCTION_ARGS)
{
	PathmanRange   *rng = (PathmanRange *) PG_GETARG_POINTER(0);
	Oid				return_type = get_fn_expr_rettype(fcinfo->flinfo);
	Datum			result;

	if (PG_ARGISNULL(0))
		PG_RETURN_NULL();

	/* If lower bound value isn't the same as return type then convert it */
	if (rng->type_oid != return_type)
	{
		bool by_val = get_typbyval(return_type);

		result = cast_datum(rng->range.min, rng->type_oid, return_type);
		PG_RETURN_DATUM(PATHMAN_GET_DATUM(result, by_val));
	}
	else
		PG_RETURN_DATUM(PATHMAN_GET_DATUM(rng->range.min, rng->by_val));
}

/* Returns range upper bound */
Datum
range_upper(PG_FUNCTION_ARGS)
{
	PathmanRange   *rng = (PathmanRange *) PG_GETARG_POINTER(0);
	Oid				return_type = get_fn_expr_rettype(fcinfo->flinfo);
	Datum			result;

	if (PG_ARGISNULL(0))
		PG_RETURN_NULL();

	/* If lower bound value isn't the same as return type then convert it */
	if (rng->type_oid != return_type)
	{
		bool by_val = get_typbyval(return_type);

		result = cast_datum(rng->range.max, rng->type_oid, return_type);
		PG_RETURN_DATUM(PATHMAN_GET_DATUM(result, by_val));
	}
	else
		PG_RETURN_DATUM(PATHMAN_GET_DATUM(rng->range.max, rng->by_val));
}

/* Returns range relation's oid */
Datum
range_oid(PG_FUNCTION_ARGS)
{
	PathmanRange   *rng = (PathmanRange *) PG_GETARG_POINTER(0);

	PG_RETURN_OID(rng->range.child_oid);
}


/*
 * Returns set of table partitions
 */
Datum
range_partitions_list(PG_FUNCTION_ARGS)
{
	int			parent_oid = DatumGetInt32(PG_GETARG_DATUM(0));
	FuncCallContext    *funcctx;
	MemoryContext		oldcontext;
	PathmanRangeListCtxt *fctx;
	PartRelationInfo   *prel;
	RangeRelation	   *rangerel;

	if (SRF_IS_FIRSTCALL())
	{
		funcctx = SRF_FIRSTCALL_INIT();
	
		prel = get_pathman_relation_info(parent_oid, NULL);
		rangerel = get_pathman_range_relation(parent_oid, NULL);
		if (!prel || !rangerel || prel->parttype != PT_RANGE || rangerel->ranges.elem_count == 0)
			SRF_RETURN_DONE(funcctx);

		/* Switch context when allocating stuff to be used in later calls */
		oldcontext = MemoryContextSwitchTo(funcctx->multi_call_memory_ctx);

		fctx = (PathmanRangeListCtxt *) palloc(sizeof(PathmanRangeListCtxt));
		fctx->pos = 0;
		fctx->ranges = dsm_array_get_pointer(&rangerel->ranges, true);
		fctx->by_val = rangerel->by_val;
		fctx->nranges = prel->children_count;
		fctx->type_oid = prel->atttype;

		/* Return to original context when allocating transient memory */
		MemoryContextSwitchTo(oldcontext);

		funcctx->user_fctx = fctx;
	}

	funcctx = SRF_PERCALL_SETUP();
	fctx = funcctx->user_fctx;
	if (fctx->pos < fctx->nranges)
	{
		int pos;
		PathmanRange *rng = (PathmanRange *) palloc(sizeof(PathmanRange));

		pos = fctx->pos;
		fctx->pos++;

		rng->type_oid = fctx->type_oid;
		rng->by_val = fctx->by_val;
		rng->range = fctx->ranges[pos];

		SRF_RETURN_NEXT(funcctx, PointerGetDatum(rng));
	}
	else
		SRF_RETURN_DONE(funcctx);
}

Datum
get_hash(PG_FUNCTION_ARGS)
{
	uint32	value = PG_GETARG_UINT32(0),
			part_count = PG_GETARG_UINT32(1);

	PG_RETURN_UINT32(make_hash(value, part_count));
}<|MERGE_RESOLUTION|>--- conflicted
+++ resolved
@@ -20,7 +20,6 @@
 #include "parser/parse_coerce.h"
 
 static Datum cast_datum(Datum src, Oid src_type, Oid target_type);
-static void on_rollback_after_partitions_created(XactEvent event, void *arg);
 
 /* declarations */
 PG_FUNCTION_INFO_V1( on_partitions_created );
@@ -37,7 +36,6 @@
 PG_FUNCTION_INFO_V1( get_type_hash_func );
 PG_FUNCTION_INFO_V1( get_hash );
 
-<<<<<<< HEAD
 /* pathman_range type */
 typedef struct PathmanRange
 {
@@ -89,39 +87,11 @@
 	return 0;
 }
 
-static void
-on_rollback_after_partitions_created(XactEvent event, void *arg)
-{
-	Oid		relid = *(Oid *) arg;
-
-	/* Catch abort event */
-	if (event == XACT_EVENT_ABORT)
-	{
-		/* Clear cache */
-		LWLockAcquire(pmstate->load_config_lock, LW_EXCLUSIVE);
-		elog(WARNING, "Removing '%s' partitions from pg_pathman's cache", get_rel_name(relid));
-		remove_relation_info(relid);
-		LWLockRelease(pmstate->load_config_lock);
-	}
-
-	UnregisterXactCallback(on_rollback_after_partitions_created, arg);
-	pfree(arg);
-}
-=======
->>>>>>> 08b0125b
-
 /*
  * Partition-related operation type.
  */
 typedef enum
 {
-<<<<<<< HEAD
-	MemoryContext	old_ctx;
-	Oid			   *relid;
-
-	/* Acquire lock */
-	LWLockAcquire(pmstate->load_config_lock, LW_EXCLUSIVE);
-=======
 	EV_ON_PART_CREATED = 1,
 	EV_ON_PART_UPDATED,
 	EV_ON_PART_REMOVED
@@ -267,7 +237,6 @@
 {
 	part_abort_arg *xact_cb_arg = make_part_abort_arg(partitioned_table,
 													  event, false, NULL);
->>>>>>> 08b0125b
 
 	RegisterXactCallback(on_xact_abort_callback, (void *) xact_cb_arg);
 	execute_on_xact_mcxt_reset(TopTransactionContext,
@@ -292,17 +261,6 @@
 	}
 }
 
-<<<<<<< HEAD
-	/* Register callback to handle transaction abortion */
-	old_ctx = CurrentMemoryContext;
-	MemoryContextSwitchTo(CurTransactionContext);
-	relid = palloc0(sizeof(Oid));
-	*relid = PG_GETARG_OID(0);
-	RegisterXactCallback(on_rollback_after_partitions_created, relid);
-	MemoryContextSwitchTo(old_ctx);
-
-	/* Release lock */
-=======
 /*
  * Xact & SubXact callbacks
  */
@@ -355,8 +313,7 @@
 		 (add_callbacks ? "true" : "false"), partitioned_table);
 
 	LWLockAcquire(pmstate->load_config_lock, LW_EXCLUSIVE);
-		load_relations(false);
->>>>>>> 08b0125b
+	load_relations(false);
 	LWLockRelease(pmstate->load_config_lock);
 
 	/* Register hooks that will clear shmem cache if needed */
@@ -530,14 +487,8 @@
 Datum
 get_range_partition_by_oid(PG_FUNCTION_ARGS)
 {
-<<<<<<< HEAD
-	Oid					parent_oid = DatumGetObjectId(PG_GETARG_DATUM(0));
-	Oid					child_oid = DatumGetObjectId(PG_GETARG_DATUM(1));
-=======
 	Oid					parent_oid = PG_GETARG_OID(0);
 	Oid					child_oid = PG_GETARG_OID(1);
-	const int			nelems = 2;
->>>>>>> 08b0125b
 	int					i;
 	bool				found = false;
 	PartRelationInfo   *prel;
@@ -615,57 +566,7 @@
 
 	pfree(ranges);
 
-<<<<<<< HEAD
 	PG_RETURN_POINTER(rng);
-=======
-	PG_RETURN_ARRAYTYPE_P(
-		construct_array(elems, 2, prel->atttype,
-						tce->typlen, tce->typbyval, tce->typalign));
-}
-
-/*
- * Returns min value of the first range for relation
- */
-Datum
-get_min_range_value(PG_FUNCTION_ARGS)
-{
-	Oid					parent_oid = PG_GETARG_OID(0);
-	PartRelationInfo   *prel;
-	RangeRelation	   *rangerel;
-	RangeEntry		   *ranges;
-
-	prel = get_pathman_relation_info(parent_oid, NULL);
-	rangerel = get_pathman_range_relation(parent_oid, NULL);
-
-	if (!prel || !rangerel || prel->parttype != PT_RANGE || rangerel->ranges.elem_count == 0)
-		PG_RETURN_NULL();
-
-	ranges = dsm_array_get_pointer(&rangerel->ranges, true);
-
-	PG_RETURN_DATUM(PATHMAN_GET_DATUM(ranges[0].min, rangerel->by_val));
-}
-
-/*
- * Returns max value of the last range for relation
- */
-Datum
-get_max_range_value(PG_FUNCTION_ARGS)
-{
-	Oid					parent_oid = PG_GETARG_OID(0);
-	PartRelationInfo   *prel;
-	RangeRelation	   *rangerel;
-	RangeEntry		   *ranges;
-
-	prel = get_pathman_relation_info(parent_oid, NULL);
-	rangerel = get_pathman_range_relation(parent_oid, NULL);
-
-	if (!prel || !rangerel || prel->parttype != PT_RANGE || rangerel->ranges.elem_count == 0)
-		PG_RETURN_NULL();
-
-	ranges = dsm_array_get_pointer(&rangerel->ranges, true);
-
-	PG_RETURN_DATUM(PATHMAN_GET_DATUM(ranges[rangerel->ranges.elem_count - 1].max, rangerel->by_val));
->>>>>>> 08b0125b
 }
 
 /*
