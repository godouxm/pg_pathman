/* ------------------------------------------------------------------------
 *
 * pl_funcs.c
 *		Utility C functions for stored procedures
 *
 * Copyright (c) 2015-2016, Postgres Professional
 *
 * ------------------------------------------------------------------------
 */

#include "pathman.h"
#include "access/nbtree.h"
#include "access/xact.h"
#include "utils/lsyscache.h"
#include "utils/typcache.h"
#include "utils/array.h"
#include "utils/snapmgr.h"
#include "utils/memutils.h"
<<<<<<< HEAD
#include "utils.h"

=======
#include "access/nbtree.h"
#include "access/xact.h"
#include "catalog/pg_type.h"
#include "executor/spi.h"
#include "storage/lmgr.h"
#include "utils.h"
>>>>>>> a1e6bd38


/* declarations */
PG_FUNCTION_INFO_V1( on_partitions_created );
PG_FUNCTION_INFO_V1( on_partitions_updated );
PG_FUNCTION_INFO_V1( on_partitions_removed );
PG_FUNCTION_INFO_V1( find_or_create_range_partition);
PG_FUNCTION_INFO_V1( get_range_by_idx );
PG_FUNCTION_INFO_V1( get_partition_range );
PG_FUNCTION_INFO_V1( acquire_partitions_lock );
PG_FUNCTION_INFO_V1( release_partitions_lock );
PG_FUNCTION_INFO_V1( check_overlap );
PG_FUNCTION_INFO_V1( get_min_range_value );
PG_FUNCTION_INFO_V1( get_max_range_value );
PG_FUNCTION_INFO_V1( get_type_hash_func );
PG_FUNCTION_INFO_V1( get_hash );


/*
 * Partition-related operation type.
 */
typedef enum
{
	EV_ON_PART_CREATED = 1,
	EV_ON_PART_UPDATED,
	EV_ON_PART_REMOVED
} part_event_type;

/*
 * We have to reset shared memory cache each time a transaction
 * containing a partitioning-related operation has been rollbacked,
 * hence we need to pass a partitioned table's Oid & some other stuff.
 *
 * Note: 'relname' cannot be fetched within
 * Xact callbacks, so we have to store it here.
 */
typedef struct
{
	Oid					partitioned_table_relid;
	char			   *relname;

	bool				is_subxact;	/* needed for correct callback removal */
	SubTransactionId	subxact_id;	/* necessary for detecting specific subxact */

	part_event_type		event;		/* created | updated | removed partitions */
} part_abort_arg;


static part_abort_arg * make_part_abort_arg(Oid partitioned_table,
											part_event_type event);

static void handle_part_event_cancellation(const part_abort_arg *arg);
static void on_xact_abort_callback(XactEvent event, void *arg);
static void on_subxact_abort_callback(SubXactEvent event, SubTransactionId mySubid,
									  SubTransactionId parentSubid, void *arg);

static void remove_on_xact_abort_callbacks(void *arg);
static void add_on_xact_abort_callbacks(Oid partitioned_table, part_event_type event);

static void on_partitions_created_internal(Oid partitioned_table, bool add_callbacks);
static void on_partitions_updated_internal(Oid partitioned_table, bool add_callbacks);
static void on_partitions_removed_internal(Oid partitioned_table, bool add_callbacks);


/* Construct part_abort_arg for callbacks in TopTransactionContext. */
static part_abort_arg *
make_part_abort_arg(Oid partitioned_table, part_event_type event)
{
	part_abort_arg *arg = MemoryContextAlloc(TopTransactionContext,
											 sizeof(part_abort_arg));

	const char	   *relname = get_rel_name(partitioned_table);

	/* Fill in Oid & relation name */
	arg->partitioned_table_relid = partitioned_table;
	arg->relname = MemoryContextStrdup(TopTransactionContext, relname);
	arg->is_subxact = IsSubTransaction();
	arg->subxact_id = GetCurrentSubTransactionId(); /* for SubXact callback */
	arg->event = event;

	return arg;
}

/* Revert shared memory cache changes iff xact has been aborted. */
static void
handle_part_event_cancellation(const part_abort_arg *arg)
{
#define DO_NOT_USE_CALLBACKS false /* just to clarify intentions */

	switch (arg->event)
	{
		case EV_ON_PART_CREATED:
			{
				elog(WARNING, "Partitioning of table '%s' has been aborted, "
							  "removing partitions from pg_pathman's cache",
					 arg->relname);

				on_partitions_removed_internal(arg->partitioned_table_relid,
											   DO_NOT_USE_CALLBACKS);
			}
			break;

		case EV_ON_PART_UPDATED:
			{
				elog(WARNING, "All changes in partitioned table "
							  "'%s' will be discarded",
					 arg->relname);

				on_partitions_updated_internal(arg->partitioned_table_relid,
											   DO_NOT_USE_CALLBACKS);
			}
			break;

		case EV_ON_PART_REMOVED:
			{
				elog(WARNING, "All changes in partitioned table "
							  "'%s' will be discarded",
					 arg->relname);

				on_partitions_created_internal(arg->partitioned_table_relid,
											   DO_NOT_USE_CALLBACKS);
			}
			break;

		default:
			elog(ERROR, "Unknown event spotted in xact callback");
	}
}

/*
 * Add & remove xact callbacks
 */

static void
remove_on_xact_abort_callbacks(void *arg)
{
	part_abort_arg *parg = (part_abort_arg *) arg;

	elog(DEBUG2, "remove_on_xact_abort_callbacks() "
				 "[is_subxact = %s, relname = '%s', event = %u] "
				 "triggered for relation %u",
		 (parg->is_subxact ? "true" : "false"), parg->relname,
		 parg->event, parg->partitioned_table_relid);

	/* Is this a SubXact callback or not? */
	if (!parg->is_subxact)
		UnregisterXactCallback(on_xact_abort_callback, arg);
	else
		UnregisterSubXactCallback(on_subxact_abort_callback, arg);

	pfree(arg);
}

static void
add_on_xact_abort_callbacks(Oid partitioned_table, part_event_type event)
{
	void *arg = make_part_abort_arg(partitioned_table, event);

	/* Decide which callback should be used this time */
	if (!IsSubTransaction())
		RegisterXactCallback(on_xact_abort_callback, arg);
	else
		RegisterSubXactCallback(on_subxact_abort_callback, arg);

	execute_on_xact_mcxt_reset(remove_on_xact_abort_callbacks, arg);
}

/*
 * Xact & SubXact callbacks
 */

static void
on_xact_abort_callback(XactEvent event, void *arg)
{
	if (event == XACT_EVENT_ABORT)
		handle_part_event_cancellation((part_abort_arg *) arg);
}

static void
on_subxact_abort_callback(SubXactEvent event, SubTransactionId mySubid,
						  SubTransactionId parentSubid, void *arg)
{
	part_abort_arg *parg = (part_abort_arg *) arg;

	Assert(parg->subxact_id != InvalidSubTransactionId);

	/* Check if this is an aborted SubXact we've been waiting for */
	if (event == SUBXACT_EVENT_ABORT_SUB && parg->subxact_id == mySubid)
		handle_part_event_cancellation(parg);
}

/*
 * Callbacks
 */

static void
on_partitions_created_internal(Oid partitioned_table, bool add_callbacks)
{
	elog(DEBUG2, "on_partitions_created() [add_callbacks = %s] "
				 "triggered for relation %u",
		 (add_callbacks ? "true" : "false"), partitioned_table);

	LWLockAcquire(pmstate->load_config_lock, LW_EXCLUSIVE);
		load_relations(false);
	LWLockRelease(pmstate->load_config_lock);

	/* Register hooks that will clear shmem cache if needed */
	if (add_callbacks)
		add_on_xact_abort_callbacks(partitioned_table, EV_ON_PART_CREATED);
}

static void
on_partitions_updated_internal(Oid partitioned_table, bool add_callbacks)
{
	elog(DEBUG2, "on_partitions_updated() [add_callbacks = %s] "
				 "triggered for relation %u",
		 (add_callbacks ? "true" : "false"), partitioned_table);

	if (get_pathman_relation_info(partitioned_table, NULL))
	{
		LWLockAcquire(pmstate->load_config_lock, LW_EXCLUSIVE);
			remove_relation_info(partitioned_table);
			load_relations(false);
		LWLockRelease(pmstate->load_config_lock);
	}

	/* Register hooks that will clear shmem cache if needed */
	if (add_callbacks)
		add_on_xact_abort_callbacks(partitioned_table, EV_ON_PART_UPDATED);
}

static void
on_partitions_removed_internal(Oid partitioned_table, bool add_callbacks)
{
	elog(DEBUG2, "on_partitions_removed() [add_callbacks = %s] "
				 "triggered for relation %u",
		 (add_callbacks ? "true" : "false"), partitioned_table);

	LWLockAcquire(pmstate->load_config_lock, LW_EXCLUSIVE);
		remove_relation_info(partitioned_table);
	LWLockRelease(pmstate->load_config_lock);

	/* Register hooks that will clear shmem cache if needed */
	if (add_callbacks)
		add_on_xact_abort_callbacks(partitioned_table, EV_ON_PART_REMOVED);
}

/*
 * Thin layer between pure c and pl/PgSQL
 */

Datum
on_partitions_created(PG_FUNCTION_ARGS)
{
	on_partitions_created_internal(PG_GETARG_OID(0), true);
	PG_RETURN_NULL();
}

Datum
on_partitions_updated(PG_FUNCTION_ARGS)
{
	on_partitions_updated_internal(PG_GETARG_OID(0), true);
	PG_RETURN_NULL();
}

Datum
on_partitions_removed(PG_FUNCTION_ARGS)
{
	on_partitions_removed_internal(PG_GETARG_OID(0), true);
	PG_RETURN_NULL();
}

/*
 * Returns partition oid for specified parent relid and value.
 * In case when partition isn't exist try to create one.
 */
Datum
find_or_create_range_partition(PG_FUNCTION_ARGS)
{
<<<<<<< HEAD
	Oid					relid = DatumGetObjectId(PG_GETARG_DATUM(0));
	Datum				value = PG_GETARG_DATUM(1);
	Oid					value_type = get_fn_expr_argtype(fcinfo->flinfo, 1);
	RangeRelation	   *rangerel;
	PartRelationInfo   *prel;
	FmgrInfo			cmp_func;
	search_rangerel_result search_state;
	RangeEntry			found_re;
=======
	Oid		relid = PG_GETARG_OID(0);
	Datum	value = PG_GETARG_DATUM(1);
	Oid		value_type = get_fn_expr_argtype(fcinfo->flinfo, 1);
	int		pos;
	bool	found;
	RangeRelation	*rangerel;
	RangeEntry		*ranges;
	TypeCacheEntry	*tce;
	PartRelationInfo *prel;
	Oid				 cmp_proc_oid;
	FmgrInfo		 cmp_func;

	tce = lookup_type_cache(value_type,
		TYPECACHE_EQ_OPR | TYPECACHE_LT_OPR | TYPECACHE_GT_OPR |
		TYPECACHE_CMP_PROC | TYPECACHE_CMP_PROC_FINFO);
>>>>>>> a1e6bd38

	prel = get_pathman_relation_info(relid, NULL);
	rangerel = get_pathman_range_relation(relid, NULL);

	if (!prel || !rangerel)
		PG_RETURN_NULL();

	fill_type_cmp_fmgr_info(&cmp_func, value_type, prel->atttype);

	search_state = search_range_partition_eq(value, &cmp_func,
											 rangerel, &found_re);

	/*
	 * If found then just return oid, else create new partitions
	 */
	if (search_state == SEARCH_RANGEREL_FOUND)
		PG_RETURN_OID(found_re.child_oid);
	/*
	 * If not found and value is between first and last partitions
	 */
	else if (search_state == SEARCH_RANGEREL_GAP)
		PG_RETURN_NULL();
	else
	{
		Oid		child_oid;

		/*
		 * Check if someone else has already created partition.
		 */
		search_state = search_range_partition_eq(value, &cmp_func,
												 rangerel, &found_re);
		if (search_state == SEARCH_RANGEREL_FOUND)
		{
			PG_RETURN_OID(found_re.child_oid);
		}

		/* Start background worker to create new partitions */
		child_oid = create_partitions_bg_worker(relid, value, value_type);

		PG_RETURN_OID(child_oid);
	}
}

/*
 * Returns range (min, max) as output parameters
 *
 * first argument is the parent relid
 * second is the partition relid
 * third and forth are MIN and MAX output parameters
 */
Datum
get_partition_range(PG_FUNCTION_ARGS)
{
<<<<<<< HEAD
	Oid					parent_oid = DatumGetObjectId(PG_GETARG_DATUM(0));
	Oid					child_oid = DatumGetObjectId(PG_GETARG_DATUM(1));
	int					nelems = 2;
	int					i;
	bool				found = false;
=======
	Oid		parent_oid = PG_GETARG_OID(0);
	Oid		child_oid = PG_GETARG_OID(1);
	int		nelems = 2;
	int 	i;
	bool	found = false;
>>>>>>> a1e6bd38
	Datum			   *elems;
	PartRelationInfo   *prel;
	RangeRelation	   *rangerel;
	RangeEntry		   *ranges;
	TypeCacheEntry	   *tce;
	ArrayType		   *arr;

	prel = get_pathman_relation_info(parent_oid, NULL);

	rangerel = get_pathman_range_relation(parent_oid, NULL);

	if (!prel || !rangerel)
		PG_RETURN_NULL();

	ranges = dsm_array_get_pointer(&rangerel->ranges, true);
	tce = lookup_type_cache(prel->atttype, 0);

	/* Looking for specified partition */
	for (i = 0; i < rangerel->ranges.elem_count; i++)
		if (ranges[i].child_oid == child_oid)
		{
			found = true;
			break;
		}

	if (found)
	{
		bool byVal = rangerel->by_val;

		elems = palloc(nelems * sizeof(Datum));
		elems[0] = PATHMAN_GET_DATUM(ranges[i].min, byVal);
		elems[1] = PATHMAN_GET_DATUM(ranges[i].max, byVal);

		arr = construct_array(elems, nelems, prel->atttype,
							  tce->typlen, tce->typbyval, tce->typalign);
		PG_RETURN_ARRAYTYPE_P(arr);
	}

	PG_RETURN_NULL();
}


/*
 * Returns N-th range (in form of array)
 *
 * First argument is the parent relid.
 * Second argument is the index of the range (if it is negative then the last
 * range will be returned).
 */
Datum
get_range_by_idx(PG_FUNCTION_ARGS)
{
<<<<<<< HEAD
	Oid					parent_oid = DatumGetObjectId(PG_GETARG_DATUM(0));
	int					idx = DatumGetInt32(PG_GETARG_DATUM(1));
	PartRelationInfo   *prel;
	RangeRelation	   *rangerel;
	RangeEntry		   *ranges;
	RangeEntry			re;
	Datum			   *elems;
	TypeCacheEntry	   *tce;
=======
	Oid parent_oid = PG_GETARG_OID(0);
	int idx = PG_GETARG_INT32(1);
	PartRelationInfo *prel;
	RangeRelation	*rangerel;
	RangeEntry		*ranges;
	RangeEntry		*re;
	Datum			*elems;
	TypeCacheEntry	*tce;
>>>>>>> a1e6bd38

	prel = get_pathman_relation_info(parent_oid, NULL);

	rangerel = get_pathman_range_relation(parent_oid, NULL);

	if (!prel || !rangerel || idx >= (int)rangerel->ranges.elem_count)
		PG_RETURN_NULL();

	tce = lookup_type_cache(prel->atttype, 0);
	ranges = dsm_array_get_pointer(&rangerel->ranges, true);
	if (idx >= 0)
		re = ranges[idx];
	else
		re = ranges[rangerel->ranges.elem_count - 1];

	elems = palloc(2 * sizeof(Datum));
	elems[0] = PATHMAN_GET_DATUM(re.min, rangerel->by_val);
	elems[1] = PATHMAN_GET_DATUM(re.max, rangerel->by_val);

	pfree(ranges);

	PG_RETURN_ARRAYTYPE_P(
		construct_array(elems, 2, prel->atttype,
						tce->typlen, tce->typbyval, tce->typalign));
}

/*
 * Returns min value of the first range for relation
 */
Datum
get_min_range_value(PG_FUNCTION_ARGS)
{
<<<<<<< HEAD
	Oid					parent_oid = DatumGetObjectId(PG_GETARG_DATUM(0));
	PartRelationInfo   *prel;
	RangeRelation	   *rangerel;
	RangeEntry		   *ranges;
=======
	Oid parent_oid = PG_GETARG_OID(0);
	PartRelationInfo *prel;
	RangeRelation	*rangerel;
	RangeEntry		*ranges;
>>>>>>> a1e6bd38

	prel = get_pathman_relation_info(parent_oid, NULL);
	rangerel = get_pathman_range_relation(parent_oid, NULL);

	if (!prel || !rangerel || prel->parttype != PT_RANGE || rangerel->ranges.elem_count == 0)
		PG_RETURN_NULL();

	ranges = dsm_array_get_pointer(&rangerel->ranges, true);

	PG_RETURN_DATUM(PATHMAN_GET_DATUM(ranges[0].min, rangerel->by_val));
}

/*
 * Returns max value of the last range for relation
 */
Datum
get_max_range_value(PG_FUNCTION_ARGS)
{
<<<<<<< HEAD
	Oid					parent_oid = DatumGetObjectId(PG_GETARG_DATUM(0));
	PartRelationInfo   *prel;
	RangeRelation	   *rangerel;
	RangeEntry		   *ranges;
=======
	Oid parent_oid = PG_GETARG_OID(0);
	PartRelationInfo *prel;
	RangeRelation	 *rangerel;
	RangeEntry		 *ranges;
>>>>>>> a1e6bd38

	prel = get_pathman_relation_info(parent_oid, NULL);
	rangerel = get_pathman_range_relation(parent_oid, NULL);

	if (!prel || !rangerel || prel->parttype != PT_RANGE || rangerel->ranges.elem_count == 0)
		PG_RETURN_NULL();

	ranges = dsm_array_get_pointer(&rangerel->ranges, true);

	PG_RETURN_DATUM(PATHMAN_GET_DATUM(ranges[rangerel->ranges.elem_count - 1].max, rangerel->by_val));
}

/*
 * Checks if range overlaps with existing partitions.
 * Returns TRUE if overlaps and FALSE otherwise.
 */
Datum
check_overlap(PG_FUNCTION_ARGS)
{
<<<<<<< HEAD
	Oid					parent_oid = DatumGetObjectId(PG_GETARG_DATUM(0));
	Datum				p1 = PG_GETARG_DATUM(1);
	Oid					p1_type = get_fn_expr_argtype(fcinfo->flinfo, 1);
	Datum				p2 = PG_GETARG_DATUM(2);
	Oid					p2_type = get_fn_expr_argtype(fcinfo->flinfo, 2);
	PartRelationInfo   *prel;
	RangeRelation	   *rangerel;
	RangeEntry		   *ranges;
	FmgrInfo			cmp_func_1;
	FmgrInfo			cmp_func_2;
	int					i;
	bool				byVal;
=======
	Oid					partitioned_table = PG_GETARG_OID(0);
>>>>>>> a1e6bd38

	Datum				p1 = PG_GETARG_DATUM(1),
						p2 = PG_GETARG_DATUM(2);

	Oid					p1_type = get_fn_expr_argtype(fcinfo->flinfo, 1),
						p2_type = get_fn_expr_argtype(fcinfo->flinfo, 2);

	FmgrInfo		   *cmp_func_1,
					   *cmp_func_2;

	PartRelationInfo   *prel;
	RangeRelation	   *rangerel;
	RangeEntry		   *ranges;
	int					i;
	bool				byVal;

	prel = get_pathman_relation_info(partitioned_table, NULL);
	rangerel = get_pathman_range_relation(partitioned_table, NULL);

	if (!prel || !rangerel || prel->parttype != PT_RANGE)
		PG_RETURN_NULL();

<<<<<<< HEAD
	/* comparison functions */
	fill_type_cmp_fmgr_info(&cmp_func_1, p1_type, prel->atttype);
	fill_type_cmp_fmgr_info(&cmp_func_2, p2_type, prel->atttype);

	byVal = rangerel->by_val;
	ranges = (RangeEntry *) dsm_array_get_pointer(&rangerel->ranges, true);
	for (i = 0; i < rangerel->ranges.elem_count; i++)
	{
		int c1 = FunctionCall2(&cmp_func_1, p1,
							   PATHMAN_GET_DATUM(ranges[i].max, byVal));
		int c2 = FunctionCall2(&cmp_func_2, p2,
							   PATHMAN_GET_DATUM(ranges[i].min, byVal));
=======
	/* Get comparison functions */
	cmp_func_1 = get_cmp_func(p1_type, prel->atttype);
	cmp_func_2 = get_cmp_func(p2_type, prel->atttype);

	byVal = rangerel->by_val;
	ranges = (RangeEntry *) dsm_array_get_pointer(&rangerel->ranges);
	for (i = 0; i < rangerel->ranges.length; i++)
	{
		int c1 = FunctionCall2(cmp_func_1, p1,
								PATHMAN_GET_DATUM(ranges[i].max, byVal));
		int c2 = FunctionCall2(cmp_func_2, p2,
								PATHMAN_GET_DATUM(ranges[i].min, byVal));
>>>>>>> a1e6bd38

		if (c1 < 0 && c2 > 0)
		{
			pfree(ranges);
			PG_RETURN_BOOL(true);
		}
	}

	pfree(ranges);
	PG_RETURN_BOOL(false);
}

/*
 * Acquire partitions lock
 */
Datum
acquire_partitions_lock(PG_FUNCTION_ARGS)
{
	LWLockAcquire(pmstate->edit_partitions_lock, LW_EXCLUSIVE);
	PG_RETURN_NULL();
}

Datum
release_partitions_lock(PG_FUNCTION_ARGS)
{
	LWLockRelease(pmstate->edit_partitions_lock);
	PG_RETURN_NULL();
}

/*
 * Returns hash function OID for specified type
 */
Datum
get_type_hash_func(PG_FUNCTION_ARGS)
{
	TypeCacheEntry *tce;
	Oid 			type_oid = PG_GETARG_OID(0);

	tce = lookup_type_cache(type_oid, TYPECACHE_HASH_PROC);

	PG_RETURN_OID(tce->hash_proc);
}

Datum
get_hash(PG_FUNCTION_ARGS)
{
	uint32	value = PG_GETARG_UINT32(0),
			part_count = PG_GETARG_UINT32(1);

	PG_RETURN_UINT32(make_hash(value, part_count));
}<|MERGE_RESOLUTION|>--- conflicted
+++ resolved
@@ -14,19 +14,8 @@
 #include "utils/lsyscache.h"
 #include "utils/typcache.h"
 #include "utils/array.h"
-#include "utils/snapmgr.h"
 #include "utils/memutils.h"
-<<<<<<< HEAD
 #include "utils.h"
-
-=======
-#include "access/nbtree.h"
-#include "access/xact.h"
-#include "catalog/pg_type.h"
-#include "executor/spi.h"
-#include "storage/lmgr.h"
-#include "utils.h"
->>>>>>> a1e6bd38
 
 
 /* declarations */
@@ -306,8 +295,7 @@
 Datum
 find_or_create_range_partition(PG_FUNCTION_ARGS)
 {
-<<<<<<< HEAD
-	Oid					relid = DatumGetObjectId(PG_GETARG_DATUM(0));
+	Oid					relid = PG_GETARG_OID(0);
 	Datum				value = PG_GETARG_DATUM(1);
 	Oid					value_type = get_fn_expr_argtype(fcinfo->flinfo, 1);
 	RangeRelation	   *rangerel;
@@ -315,23 +303,6 @@
 	FmgrInfo			cmp_func;
 	search_rangerel_result search_state;
 	RangeEntry			found_re;
-=======
-	Oid		relid = PG_GETARG_OID(0);
-	Datum	value = PG_GETARG_DATUM(1);
-	Oid		value_type = get_fn_expr_argtype(fcinfo->flinfo, 1);
-	int		pos;
-	bool	found;
-	RangeRelation	*rangerel;
-	RangeEntry		*ranges;
-	TypeCacheEntry	*tce;
-	PartRelationInfo *prel;
-	Oid				 cmp_proc_oid;
-	FmgrInfo		 cmp_func;
-
-	tce = lookup_type_cache(value_type,
-		TYPECACHE_EQ_OPR | TYPECACHE_LT_OPR | TYPECACHE_GT_OPR |
-		TYPECACHE_CMP_PROC | TYPECACHE_CMP_PROC_FINFO);
->>>>>>> a1e6bd38
 
 	prel = get_pathman_relation_info(relid, NULL);
 	rangerel = get_pathman_range_relation(relid, NULL);
@@ -385,19 +356,11 @@
 Datum
 get_partition_range(PG_FUNCTION_ARGS)
 {
-<<<<<<< HEAD
-	Oid					parent_oid = DatumGetObjectId(PG_GETARG_DATUM(0));
-	Oid					child_oid = DatumGetObjectId(PG_GETARG_DATUM(1));
-	int					nelems = 2;
+	Oid					parent_oid = PG_GETARG_OID(0);
+	Oid					child_oid = PG_GETARG_OID(1);
+	const int			nelems = 2;
 	int					i;
 	bool				found = false;
-=======
-	Oid		parent_oid = PG_GETARG_OID(0);
-	Oid		child_oid = PG_GETARG_OID(1);
-	int		nelems = 2;
-	int 	i;
-	bool	found = false;
->>>>>>> a1e6bd38
 	Datum			   *elems;
 	PartRelationInfo   *prel;
 	RangeRelation	   *rangerel;
@@ -450,25 +413,14 @@
 Datum
 get_range_by_idx(PG_FUNCTION_ARGS)
 {
-<<<<<<< HEAD
-	Oid					parent_oid = DatumGetObjectId(PG_GETARG_DATUM(0));
-	int					idx = DatumGetInt32(PG_GETARG_DATUM(1));
+	Oid					parent_oid = PG_GETARG_OID(0);
+	int					idx = PG_GETARG_INT32(1);
 	PartRelationInfo   *prel;
 	RangeRelation	   *rangerel;
 	RangeEntry		   *ranges;
 	RangeEntry			re;
 	Datum			   *elems;
 	TypeCacheEntry	   *tce;
-=======
-	Oid parent_oid = PG_GETARG_OID(0);
-	int idx = PG_GETARG_INT32(1);
-	PartRelationInfo *prel;
-	RangeRelation	*rangerel;
-	RangeEntry		*ranges;
-	RangeEntry		*re;
-	Datum			*elems;
-	TypeCacheEntry	*tce;
->>>>>>> a1e6bd38
 
 	prel = get_pathman_relation_info(parent_oid, NULL);
 
@@ -501,17 +453,10 @@
 Datum
 get_min_range_value(PG_FUNCTION_ARGS)
 {
-<<<<<<< HEAD
-	Oid					parent_oid = DatumGetObjectId(PG_GETARG_DATUM(0));
+	Oid					parent_oid = PG_GETARG_OID(0);
 	PartRelationInfo   *prel;
 	RangeRelation	   *rangerel;
 	RangeEntry		   *ranges;
-=======
-	Oid parent_oid = PG_GETARG_OID(0);
-	PartRelationInfo *prel;
-	RangeRelation	*rangerel;
-	RangeEntry		*ranges;
->>>>>>> a1e6bd38
 
 	prel = get_pathman_relation_info(parent_oid, NULL);
 	rangerel = get_pathman_range_relation(parent_oid, NULL);
@@ -530,17 +475,10 @@
 Datum
 get_max_range_value(PG_FUNCTION_ARGS)
 {
-<<<<<<< HEAD
-	Oid					parent_oid = DatumGetObjectId(PG_GETARG_DATUM(0));
+	Oid					parent_oid = PG_GETARG_OID(0);
 	PartRelationInfo   *prel;
 	RangeRelation	   *rangerel;
 	RangeEntry		   *ranges;
-=======
-	Oid parent_oid = PG_GETARG_OID(0);
-	PartRelationInfo *prel;
-	RangeRelation	 *rangerel;
-	RangeEntry		 *ranges;
->>>>>>> a1e6bd38
 
 	prel = get_pathman_relation_info(parent_oid, NULL);
 	rangerel = get_pathman_range_relation(parent_oid, NULL);
@@ -560,22 +498,7 @@
 Datum
 check_overlap(PG_FUNCTION_ARGS)
 {
-<<<<<<< HEAD
-	Oid					parent_oid = DatumGetObjectId(PG_GETARG_DATUM(0));
-	Datum				p1 = PG_GETARG_DATUM(1);
-	Oid					p1_type = get_fn_expr_argtype(fcinfo->flinfo, 1);
-	Datum				p2 = PG_GETARG_DATUM(2);
-	Oid					p2_type = get_fn_expr_argtype(fcinfo->flinfo, 2);
-	PartRelationInfo   *prel;
-	RangeRelation	   *rangerel;
-	RangeEntry		   *ranges;
-	FmgrInfo			cmp_func_1;
-	FmgrInfo			cmp_func_2;
-	int					i;
-	bool				byVal;
-=======
 	Oid					partitioned_table = PG_GETARG_OID(0);
->>>>>>> a1e6bd38
 
 	Datum				p1 = PG_GETARG_DATUM(1),
 						p2 = PG_GETARG_DATUM(2);
@@ -583,8 +506,8 @@
 	Oid					p1_type = get_fn_expr_argtype(fcinfo->flinfo, 1),
 						p2_type = get_fn_expr_argtype(fcinfo->flinfo, 2);
 
-	FmgrInfo		   *cmp_func_1,
-					   *cmp_func_2;
+	FmgrInfo			cmp_func_1,
+						cmp_func_2;
 
 	PartRelationInfo   *prel;
 	RangeRelation	   *rangerel;
@@ -598,7 +521,6 @@
 	if (!prel || !rangerel || prel->parttype != PT_RANGE)
 		PG_RETURN_NULL();
 
-<<<<<<< HEAD
 	/* comparison functions */
 	fill_type_cmp_fmgr_info(&cmp_func_1, p1_type, prel->atttype);
 	fill_type_cmp_fmgr_info(&cmp_func_2, p2_type, prel->atttype);
@@ -611,20 +533,6 @@
 							   PATHMAN_GET_DATUM(ranges[i].max, byVal));
 		int c2 = FunctionCall2(&cmp_func_2, p2,
 							   PATHMAN_GET_DATUM(ranges[i].min, byVal));
-=======
-	/* Get comparison functions */
-	cmp_func_1 = get_cmp_func(p1_type, prel->atttype);
-	cmp_func_2 = get_cmp_func(p2_type, prel->atttype);
-
-	byVal = rangerel->by_val;
-	ranges = (RangeEntry *) dsm_array_get_pointer(&rangerel->ranges);
-	for (i = 0; i < rangerel->ranges.length; i++)
-	{
-		int c1 = FunctionCall2(cmp_func_1, p1,
-								PATHMAN_GET_DATUM(ranges[i].max, byVal));
-		int c2 = FunctionCall2(cmp_func_2, p2,
-								PATHMAN_GET_DATUM(ranges[i].min, byVal));
->>>>>>> a1e6bd38
 
 		if (c1 < 0 && c2 > 0)
 		{
